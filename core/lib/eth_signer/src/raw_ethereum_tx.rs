--- conflicted
+++ resolved
@@ -48,17 +48,11 @@
     pub max_fee_per_gas: U256,
     /// miner bribe
     pub max_priority_fee_per_gas: U256,
-<<<<<<< HEAD
-    /// Max fee per blob gas
-    pub max_fee_per_blob_gas: Option<U256>,
-    /// blob versioned hashes
-=======
     /// Max fee per blob gas. Should be set for `EIP4844` blob transactions.
     pub max_fee_per_blob_gas: Option<U256>,
     /// Blob versioned hashes. Should be set for `EIP4844` transactions
     /// and their count should match the number of blobs this
     /// transactions attempts to send.
->>>>>>> 41ba7311
     pub blob_versioned_hashes: Option<Vec<H256>>,
 }
 
@@ -167,12 +161,9 @@
     fn encode_eip4844_payload(&self, chain_id: u64, signature: Option<&Signature>) -> RlpStream {
         let mut stream = RlpStream::new();
 
-<<<<<<< HEAD
-=======
         // `EIP4844` adds two new fields to the `EIP1559` transaction.
         // `list_size` is set to the same values from `encode_eip1559_payload`
         // increased by two.
->>>>>>> 41ba7311
         let list_size = if signature.is_some() { 14 } else { 11 };
         stream.begin_list(list_size);
 
@@ -194,11 +185,6 @@
         self.rlp_append_access_list(&mut stream);
 
         stream.append(&self.max_fee_per_blob_gas.unwrap());
-<<<<<<< HEAD
-        // TODO: is this the correct way to encode a vector of versioned hashes
-        // to RLP here?
-=======
->>>>>>> 41ba7311
         stream.append_list(self.blob_versioned_hashes.as_ref().unwrap());
 
         if let Some(signature) = signature {
