#![doc = include_str!("../doc/FriProverDal.md")]
use std::{collections::HashMap, convert::TryFrom, str::FromStr, time::Duration};

use zksync_basic_types::{
    basic_fri_types::{AggregationRound, CircuitIdRoundTuple},
    protocol_version::ProtocolVersionId,
    prover_dal::{
        FriProverJobMetadata, JobCountStatistics, ProverJobFriInfo, ProverJobStatus, StuckJobs,
    },
    L1BatchNumber,
};
use zksync_db_connection::{
    connection::Connection, instrument::InstrumentExt, metrics::MethodLatency,
};

use crate::{duration_to_naive_time, pg_interval_from_duration, Prover};

#[derive(Debug)]
pub struct FriProverDal<'a, 'c> {
    pub(crate) storage: &'a mut Connection<'c, Prover>,
}

impl FriProverDal<'_, '_> {
    pub async fn insert_prover_jobs(
        &mut self,
        l1_batch_number: L1BatchNumber,
        circuit_ids_and_urls: Vec<(u8, String)>,
        aggregation_round: AggregationRound,
        depth: u16,
        protocol_version_id: ProtocolVersionId,
    ) {
        let latency = MethodLatency::new("save_fri_prover_jobs");
        for (sequence_number, (circuit_id, circuit_blob_url)) in
            circuit_ids_and_urls.iter().enumerate()
        {
            self.insert_prover_job(
                l1_batch_number,
                *circuit_id,
                depth,
                sequence_number,
                aggregation_round,
                circuit_blob_url,
                false,
                protocol_version_id,
            )
            .await;
        }
        drop(latency);
    }

    pub async fn get_next_job(
        &mut self,
        protocol_versions: &[ProtocolVersionId],
        picked_by: &str,
    ) -> Option<FriProverJobMetadata> {
        let protocol_versions: Vec<i32> = protocol_versions.iter().map(|&id| id as i32).collect();
        sqlx::query!(
            r#"
            UPDATE prover_jobs_fri
            SET
                status = 'in_progress',
                attempts = attempts + 1,
                updated_at = NOW(),
                processing_started_at = NOW(),
                picked_by = $2
            WHERE
                id = (
                    SELECT
                        id
                    FROM
                        prover_jobs_fri
                    WHERE
                        status = 'queued'
                        AND protocol_version = ANY ($1)
                    ORDER BY
                        aggregation_round DESC,
                        l1_batch_number ASC,
                        id ASC
                    LIMIT
                        1
                    FOR UPDATE
                        SKIP LOCKED
                )
            RETURNING
                prover_jobs_fri.id,
                prover_jobs_fri.l1_batch_number,
                prover_jobs_fri.circuit_id,
                prover_jobs_fri.aggregation_round,
                prover_jobs_fri.sequence_number,
                prover_jobs_fri.depth,
                prover_jobs_fri.is_node_final_proof
            "#,
            &protocol_versions[..],
            picked_by,
        )
        .fetch_optional(self.storage.conn())
        .await
        .unwrap()
        .map(|row| FriProverJobMetadata {
            id: row.id as u32,
            block_number: L1BatchNumber(row.l1_batch_number as u32),
            circuit_id: row.circuit_id as u8,
            aggregation_round: AggregationRound::try_from(i32::from(row.aggregation_round))
                .unwrap(),
            sequence_number: row.sequence_number as usize,
            depth: row.depth as u16,
            is_node_final_proof: row.is_node_final_proof,
        })
    }

    pub async fn get_next_job_for_circuit_id_round(
        &mut self,
        circuits_to_pick: &[CircuitIdRoundTuple],
        protocol_versions: &[ProtocolVersionId],
        picked_by: &str,
    ) -> Option<FriProverJobMetadata> {
        let circuit_ids: Vec<_> = circuits_to_pick
            .iter()
            .map(|tuple| i16::from(tuple.circuit_id))
            .collect();
        let protocol_versions: Vec<i32> = protocol_versions.iter().map(|&id| id as i32).collect();
        let aggregation_rounds: Vec<_> = circuits_to_pick
            .iter()
            .map(|tuple| i16::from(tuple.aggregation_round))
            .collect();
        sqlx::query!(
            r#"
            UPDATE prover_jobs_fri
            SET
                status = 'in_progress',
                attempts = attempts + 1,
                processing_started_at = NOW(),
                updated_at = NOW(),
                picked_by = $4
            WHERE
                id = (
                    SELECT
                        pj.id
                    FROM
                        (
                            SELECT
                                *
                            FROM
                                UNNEST($1::SMALLINT[], $2::SMALLINT[])
                        ) AS tuple (circuit_id, ROUND)
                        JOIN LATERAL (
                            SELECT
                                *
                            FROM
                                prover_jobs_fri AS pj
                            WHERE
                                pj.status = 'queued'
                                AND pj.protocol_version = ANY ($3)
                                AND pj.circuit_id = tuple.circuit_id
                                AND pj.aggregation_round = tuple.round
                            ORDER BY
                                pj.l1_batch_number ASC,
                                pj.id ASC
                            LIMIT
                                1
                        ) AS pj ON TRUE
                    ORDER BY
                        pj.l1_batch_number ASC,
                        pj.aggregation_round DESC,
                        pj.id ASC
                    LIMIT
                        1
                    FOR UPDATE
                        SKIP LOCKED
                )
            RETURNING
                prover_jobs_fri.id,
                prover_jobs_fri.l1_batch_number,
                prover_jobs_fri.circuit_id,
                prover_jobs_fri.aggregation_round,
                prover_jobs_fri.sequence_number,
                prover_jobs_fri.depth,
                prover_jobs_fri.is_node_final_proof
            "#,
            &circuit_ids[..],
            &aggregation_rounds[..],
            &protocol_versions[..],
            picked_by,
        )
        .fetch_optional(self.storage.conn())
        .await
        .unwrap()
        .map(|row| FriProverJobMetadata {
            id: row.id as u32,
            block_number: L1BatchNumber(row.l1_batch_number as u32),
            circuit_id: row.circuit_id as u8,
            aggregation_round: AggregationRound::try_from(i32::from(row.aggregation_round))
                .unwrap(),
            sequence_number: row.sequence_number as usize,
            depth: row.depth as u16,
            is_node_final_proof: row.is_node_final_proof,
        })
    }

    pub async fn save_proof_error(&mut self, id: u32, error: String) {
        {
            sqlx::query!(
                r#"
                UPDATE prover_jobs_fri
                SET
                    status = 'failed',
                    error = $1,
                    updated_at = NOW()
                WHERE
                    id = $2
                "#,
                error,
                i64::from(id)
            )
            .execute(self.storage.conn())
            .await
            .unwrap();
        }
    }

    pub async fn get_prover_job_attempts(&mut self, id: u32) -> sqlx::Result<Option<u32>> {
        let attempts = sqlx::query!(
            r#"
            SELECT
                attempts
            FROM
                prover_jobs_fri
            WHERE
                id = $1
            "#,
            i64::from(id)
        )
        .fetch_optional(self.storage.conn())
        .await?
        .map(|row| row.attempts as u32);

        Ok(attempts)
    }

    pub async fn save_proof(
        &mut self,
        id: u32,
        time_taken: Duration,
        blob_url: &str,
    ) -> FriProverJobMetadata {
        sqlx::query!(
            r#"
            UPDATE prover_jobs_fri
            SET
                status = 'successful',
                updated_at = NOW(),
                time_taken = $1,
                proof_blob_url = $2
            WHERE
                id = $3
            RETURNING
                prover_jobs_fri.id,
                prover_jobs_fri.l1_batch_number,
                prover_jobs_fri.circuit_id,
                prover_jobs_fri.aggregation_round,
                prover_jobs_fri.sequence_number,
                prover_jobs_fri.depth,
                prover_jobs_fri.is_node_final_proof
            "#,
            duration_to_naive_time(time_taken),
            blob_url,
            i64::from(id)
        )
        .instrument("save_fri_proof")
        .report_latency()
        .with_arg("id", &id)
        .fetch_optional(self.storage)
        .await
        .unwrap()
        .map(|row| FriProverJobMetadata {
            id: row.id as u32,
            block_number: L1BatchNumber(row.l1_batch_number as u32),
            circuit_id: row.circuit_id as u8,
            aggregation_round: AggregationRound::try_from(i32::from(row.aggregation_round))
                .unwrap(),
            sequence_number: row.sequence_number as usize,
            depth: row.depth as u16,
            is_node_final_proof: row.is_node_final_proof,
        })
        .unwrap()
    }

    pub async fn requeue_stuck_jobs(
        &mut self,
        processing_timeout: Duration,
        max_attempts: u32,
    ) -> Vec<StuckJobs> {
        let processing_timeout = pg_interval_from_duration(processing_timeout);
        {
            sqlx::query!(
                r#"
                UPDATE prover_jobs_fri
                SET
                    status = 'queued',
                    updated_at = NOW(),
                    processing_started_at = NOW()
                WHERE
                    id IN (
                        SELECT
                            id
                        FROM
                            prover_jobs_fri
                        WHERE
                            (
                                status = 'in_progress'
                                AND processing_started_at <= NOW() - $1::INTERVAL
                                AND attempts < $2
                            )
                            OR (
                                status = 'in_gpu_proof'
                                AND processing_started_at <= NOW() - $1::INTERVAL
                                AND attempts < $2
                            )
                            OR (
                                status = 'failed'
                                AND attempts < $2
                            )
                        FOR UPDATE
                            SKIP LOCKED
                    )
                RETURNING
                    id,
                    status,
                    attempts
                "#,
                &processing_timeout,
                max_attempts as i32,
            )
            .fetch_all(self.storage.conn())
            .await
            .unwrap()
            .into_iter()
            .map(|row| StuckJobs {
                id: row.id as u64,
                status: row.status,
                attempts: row.attempts as u64,
            })
            .collect()
        }
    }

    #[allow(clippy::too_many_arguments)]
    pub async fn insert_prover_job(
        &mut self,
        l1_batch_number: L1BatchNumber,
        circuit_id: u8,
        depth: u16,
        sequence_number: usize,
        aggregation_round: AggregationRound,
        circuit_blob_url: &str,
        is_node_final_proof: bool,
        protocol_version_id: ProtocolVersionId,
    ) {
        sqlx::query!(
                    r#"
                    INSERT INTO
                        prover_jobs_fri (
                            l1_batch_number,
                            circuit_id,
                            circuit_blob_url,
                            aggregation_round,
                            sequence_number,
                            depth,
                            is_node_final_proof,
                            protocol_version,
                            status,
                            created_at,
                            updated_at
                        )
                    VALUES
                        ($1, $2, $3, $4, $5, $6, $7, $8, 'queued', NOW(), NOW())
                    ON CONFLICT (l1_batch_number, aggregation_round, circuit_id, depth, sequence_number) DO
                    UPDATE
                    SET
                        updated_at = NOW()
                    "#,
            i64::from(l1_batch_number.0),
            i16::from(circuit_id),
            circuit_blob_url,
            aggregation_round as i64,
            sequence_number as i64,
            i32::from(depth),
            is_node_final_proof,
            protocol_version_id as i32,
        )
            .execute(self.storage.conn())
            .await
            .unwrap();
    }

    pub async fn get_prover_jobs_stats(&mut self) -> HashMap<(u8, u8), JobCountStatistics> {
        {
            sqlx::query!(
                r#"
                SELECT
                    COUNT(*) AS "count!",
                    circuit_id AS "circuit_id!",
                    aggregation_round AS "aggregation_round!",
                    status AS "status!"
                FROM
                    prover_jobs_fri
                WHERE
                    status <> 'skipped'
                    AND status <> 'successful'
                GROUP BY
                    circuit_id,
                    aggregation_round,
                    status
                "#
            )
            .fetch_all(self.storage.conn())
            .await
            .unwrap()
            .into_iter()
            .map(|row| {
                (
                    row.circuit_id,
                    row.aggregation_round,
                    row.status,
                    row.count as usize,
                )
            })
            .fold(
                HashMap::new(),
                |mut acc, (circuit_id, aggregation_round, status, value)| {
                    let stats = acc
                        .entry((circuit_id as u8, aggregation_round as u8))
                        .or_insert(JobCountStatistics {
                            queued: 0,
                            in_progress: 0,
                            failed: 0,
                            successful: 0,
                        });
                    match status.as_ref() {
                        "queued" => stats.queued = value,
                        "in_progress" => stats.in_progress = value,
                        "failed" => stats.failed = value,
                        "successful" => stats.successful = value,
                        _ => (),
                    }
                    acc
                },
            )
        }
    }

    pub async fn min_unproved_l1_batch_number(&mut self) -> HashMap<(u8, u8), L1BatchNumber> {
        {
            sqlx::query!(
                r#"
                SELECT
                    MIN(l1_batch_number) AS "l1_batch_number!",
                    circuit_id,
                    aggregation_round
                FROM
                    prover_jobs_fri
                WHERE
                    status IN ('queued', 'in_gpu_proof', 'in_progress', 'failed')
                GROUP BY
                    circuit_id,
                    aggregation_round
                "#
            )
            .fetch_all(self.storage.conn())
            .await
            .unwrap()
            .into_iter()
            .map(|row| {
                (
                    (row.circuit_id as u8, row.aggregation_round as u8),
                    L1BatchNumber(row.l1_batch_number as u32),
                )
            })
            .collect()
        }
    }

    pub async fn min_unproved_l1_batch_number_for_aggregation_round(
        &mut self,
        aggregation_round: AggregationRound,
    ) -> Option<L1BatchNumber> {
        sqlx::query!(
            r#"
            SELECT
                l1_batch_number
            FROM
                prover_jobs_fri
            WHERE
                status <> 'skipped'
                AND status <> 'successful'
                AND aggregation_round = $1
            ORDER BY
                l1_batch_number ASC
            LIMIT
                1
            "#,
            aggregation_round as i16
        )
        .fetch_optional(self.storage.conn())
        .await
        .unwrap()
        .map(|row| L1BatchNumber(row.l1_batch_number as u32))
    }

    pub async fn update_status(&mut self, id: u32, status: &str) {
        sqlx::query!(
            r#"
            UPDATE prover_jobs_fri
            SET
                status = $1,
                updated_at = NOW()
            WHERE
                id = $2
            "#,
            status,
            i64::from(id)
        )
        .execute(self.storage.conn())
        .await
        .unwrap();
    }

    pub async fn save_successful_sent_proof(&mut self, l1_batch_number: L1BatchNumber) {
        sqlx::query!(
            r#"
            UPDATE prover_jobs_fri
            SET
                status = 'sent_to_server',
                updated_at = NOW()
            WHERE
                l1_batch_number = $1
            "#,
            i64::from(l1_batch_number.0)
        )
        .execute(self.storage.conn())
        .await
        .unwrap();
    }

    pub async fn get_scheduler_proof_job_id(
        &mut self,
        l1_batch_number: L1BatchNumber,
    ) -> Option<u32> {
        sqlx::query!(
            r#"
            SELECT
                id
            FROM
                prover_jobs_fri
            WHERE
                l1_batch_number = $1
                AND status = 'successful'
                AND aggregation_round = $2
            "#,
            i64::from(l1_batch_number.0),
            AggregationRound::Scheduler as i16,
        )
        .fetch_optional(self.storage.conn())
        .await
        .ok()?
        .map(|row| row.id as u32)
    }

    pub async fn get_recursion_tip_proof_job_id(
        &mut self,
        l1_batch_number: L1BatchNumber,
    ) -> Option<u32> {
        sqlx::query!(
            r#"
            SELECT
                id
            FROM
                prover_jobs_fri
            WHERE
                l1_batch_number = $1
                AND status = 'successful'
                AND aggregation_round = $2
            "#,
            l1_batch_number.0 as i64,
            AggregationRound::RecursionTip as i16,
        )
        .fetch_optional(self.storage.conn())
        .await
        .ok()?
        .map(|row| row.id as u32)
    }

    pub async fn archive_old_jobs(&mut self, archiving_interval_secs: u64) -> usize {
        let archiving_interval_secs =
            pg_interval_from_duration(Duration::from_secs(archiving_interval_secs));

        sqlx::query_scalar!(
            r#"
            WITH deleted AS (
                DELETE FROM prover_jobs_fri
                WHERE
                    status NOT IN ('queued', 'in_progress', 'in_gpu_proof', 'failed')
                    AND updated_at < NOW() - $1::INTERVAL
                RETURNING *
            ),
            inserted_count AS (
                INSERT INTO prover_jobs_fri_archive
                SELECT * FROM deleted
            )
            SELECT COUNT(*) FROM deleted
            "#,
            &archiving_interval_secs,
        )
        .fetch_one(self.storage.conn())
        .await
        .unwrap()
        .unwrap_or(0) as usize
    }

    pub async fn get_final_node_proof_job_ids_for(
        &mut self,
        l1_batch_number: L1BatchNumber,
    ) -> Vec<(u8, u32)> {
        sqlx::query!(
            r#"
            SELECT
                circuit_id,
                id
            FROM
                prover_jobs_fri
            WHERE
                l1_batch_number = $1
                AND is_node_final_proof = true
                AND status = 'successful'
            ORDER BY
                circuit_id ASC
            "#,
            l1_batch_number.0 as i64
        )
        .fetch_all(self.storage.conn())
        .await
        .unwrap()
        .into_iter()
        .map(|row| (row.circuit_id as u8, row.id as u32))
        .collect()
    }

<<<<<<< HEAD
    pub async fn delete_prover_jobs_fri_batch_data(
        &mut self,
        l1_batch_number: L1BatchNumber,
    ) -> sqlx::Result<sqlx::postgres::PgQueryResult> {
        sqlx::query!(
            r#"
            DELETE FROM
                prover_jobs_fri
            WHERE
                l1_batch_number = $1;
            
            "#,
            i64::from(l1_batch_number.0)
        )
        .execute(self.storage.conn())
        .await
    }

    pub async fn delete_prover_jobs_fri_archive_batch_data(
        &mut self,
        l1_batch_number: L1BatchNumber,
    ) -> sqlx::Result<sqlx::postgres::PgQueryResult> {
        sqlx::query!(
            r#"
            DELETE FROM
                prover_jobs_fri_archive
            WHERE
                l1_batch_number = $1;
            
            "#,
            i64::from(l1_batch_number.0)
        )
        .execute(self.storage.conn())
        .await
    }

    pub async fn delete_batch_data(
        &mut self,
        l1_batch_number: L1BatchNumber,
    ) -> sqlx::Result<sqlx::postgres::PgQueryResult> {
        self.delete_prover_jobs_fri_batch_data(l1_batch_number)
            .await?;
        self.delete_prover_jobs_fri_archive_batch_data(l1_batch_number)
            .await
    }

    pub async fn delete_prover_jobs_fri(&mut self) -> sqlx::Result<sqlx::postgres::PgQueryResult> {
        sqlx::query!("DELETE FROM prover_jobs_fri")
            .execute(self.storage.conn())
            .await
    }

    pub async fn delete_prover_jobs_fri_archive(
        &mut self,
    ) -> sqlx::Result<sqlx::postgres::PgQueryResult> {
        sqlx::query!("DELETE FROM prover_jobs_fri_archive")
            .execute(self.storage.conn())
            .await
    }

    pub async fn delete(&mut self) -> sqlx::Result<sqlx::postgres::PgQueryResult> {
        self.delete_prover_jobs_fri().await?;
        self.delete_prover_jobs_fri_archive().await
=======
    pub async fn get_prover_jobs_stats_for_batch(
        &mut self,
        l1_batch_number: L1BatchNumber,
        aggregation_round: AggregationRound,
    ) -> Vec<ProverJobFriInfo> {
        sqlx::query!(
            r#"
            SELECT
                *
            FROM
                prover_jobs_fri
            WHERE
                l1_batch_number = $1
                AND aggregation_round = $2
            "#,
            i64::from(l1_batch_number.0),
            aggregation_round as i16
        )
        .fetch_all(self.storage.conn())
        .await
        .unwrap()
        .iter()
        .map(|row| ProverJobFriInfo {
            id: row.id as u32,
            l1_batch_number,
            circuit_id: row.circuit_id as u32,
            circuit_blob_url: row.circuit_blob_url.clone(),
            aggregation_round,
            sequence_number: row.sequence_number as u32,
            status: ProverJobStatus::from_str(&row.status).unwrap(),
            error: row.error.clone(),
            attempts: row.attempts as u8,
            processing_started_at: row.processing_started_at,
            created_at: row.created_at,
            updated_at: row.updated_at,
            time_taken: row.time_taken,
            is_blob_cleaned: row.is_blob_cleaned,
            depth: row.depth as u32,
            is_node_final_proof: row.is_node_final_proof,
            proof_blob_url: row.proof_blob_url.clone(),
            protocol_version: row.protocol_version.map(|protocol_version| {
                ProtocolVersionId::try_from(protocol_version as u16).unwrap()
            }),
            picked_by: row.picked_by.clone(),
        })
        .collect()
>>>>>>> 3fd6d653
    }
}<|MERGE_RESOLUTION|>--- conflicted
+++ resolved
@@ -645,71 +645,6 @@
         .collect()
     }
 
-<<<<<<< HEAD
-    pub async fn delete_prover_jobs_fri_batch_data(
-        &mut self,
-        l1_batch_number: L1BatchNumber,
-    ) -> sqlx::Result<sqlx::postgres::PgQueryResult> {
-        sqlx::query!(
-            r#"
-            DELETE FROM
-                prover_jobs_fri
-            WHERE
-                l1_batch_number = $1;
-            
-            "#,
-            i64::from(l1_batch_number.0)
-        )
-        .execute(self.storage.conn())
-        .await
-    }
-
-    pub async fn delete_prover_jobs_fri_archive_batch_data(
-        &mut self,
-        l1_batch_number: L1BatchNumber,
-    ) -> sqlx::Result<sqlx::postgres::PgQueryResult> {
-        sqlx::query!(
-            r#"
-            DELETE FROM
-                prover_jobs_fri_archive
-            WHERE
-                l1_batch_number = $1;
-            
-            "#,
-            i64::from(l1_batch_number.0)
-        )
-        .execute(self.storage.conn())
-        .await
-    }
-
-    pub async fn delete_batch_data(
-        &mut self,
-        l1_batch_number: L1BatchNumber,
-    ) -> sqlx::Result<sqlx::postgres::PgQueryResult> {
-        self.delete_prover_jobs_fri_batch_data(l1_batch_number)
-            .await?;
-        self.delete_prover_jobs_fri_archive_batch_data(l1_batch_number)
-            .await
-    }
-
-    pub async fn delete_prover_jobs_fri(&mut self) -> sqlx::Result<sqlx::postgres::PgQueryResult> {
-        sqlx::query!("DELETE FROM prover_jobs_fri")
-            .execute(self.storage.conn())
-            .await
-    }
-
-    pub async fn delete_prover_jobs_fri_archive(
-        &mut self,
-    ) -> sqlx::Result<sqlx::postgres::PgQueryResult> {
-        sqlx::query!("DELETE FROM prover_jobs_fri_archive")
-            .execute(self.storage.conn())
-            .await
-    }
-
-    pub async fn delete(&mut self) -> sqlx::Result<sqlx::postgres::PgQueryResult> {
-        self.delete_prover_jobs_fri().await?;
-        self.delete_prover_jobs_fri_archive().await
-=======
     pub async fn get_prover_jobs_stats_for_batch(
         &mut self,
         l1_batch_number: L1BatchNumber,
@@ -756,6 +691,70 @@
             picked_by: row.picked_by.clone(),
         })
         .collect()
->>>>>>> 3fd6d653
+    }
+
+    pub async fn delete_prover_jobs_fri_batch_data(
+        &mut self,
+        l1_batch_number: L1BatchNumber,
+    ) -> sqlx::Result<sqlx::postgres::PgQueryResult> {
+        sqlx::query!(
+            r#"
+            DELETE FROM
+                prover_jobs_fri
+            WHERE
+                l1_batch_number = $1;
+            
+            "#,
+            i64::from(l1_batch_number.0)
+        )
+        .execute(self.storage.conn())
+        .await
+    }
+
+    pub async fn delete_prover_jobs_fri_archive_batch_data(
+        &mut self,
+        l1_batch_number: L1BatchNumber,
+    ) -> sqlx::Result<sqlx::postgres::PgQueryResult> {
+        sqlx::query!(
+            r#"
+            DELETE FROM
+                prover_jobs_fri_archive
+            WHERE
+                l1_batch_number = $1;
+            
+            "#,
+            i64::from(l1_batch_number.0)
+        )
+        .execute(self.storage.conn())
+        .await
+    }
+
+    pub async fn delete_batch_data(
+        &mut self,
+        l1_batch_number: L1BatchNumber,
+    ) -> sqlx::Result<sqlx::postgres::PgQueryResult> {
+        self.delete_prover_jobs_fri_batch_data(l1_batch_number)
+            .await?;
+        self.delete_prover_jobs_fri_archive_batch_data(l1_batch_number)
+            .await
+    }
+
+    pub async fn delete_prover_jobs_fri(&mut self) -> sqlx::Result<sqlx::postgres::PgQueryResult> {
+        sqlx::query!("DELETE FROM prover_jobs_fri")
+            .execute(self.storage.conn())
+            .await
+    }
+
+    pub async fn delete_prover_jobs_fri_archive(
+        &mut self,
+    ) -> sqlx::Result<sqlx::postgres::PgQueryResult> {
+        sqlx::query!("DELETE FROM prover_jobs_fri_archive")
+            .execute(self.storage.conn())
+            .await
+    }
+
+    pub async fn delete(&mut self) -> sqlx::Result<sqlx::postgres::PgQueryResult> {
+        self.delete_prover_jobs_fri().await?;
+        self.delete_prover_jobs_fri_archive().await
     }
 }