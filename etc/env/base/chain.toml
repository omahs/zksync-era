--- conflicted
+++ resolved
@@ -71,7 +71,7 @@
 # Note, the max at this moment is 252 kb
 max_pubdata_per_batch = 100000
 
-# The version of the fee model to use. 
+# The version of the fee model to use.
 # - `V1`, the first model that was used in zkSync Era. In this fee model, the pubdata price must be pegged to the L1 gas price.
 # Also, the fair L2 gas price is expected to only include the proving/computation price for the operator and not the costs that come from
 # processing the batch on L1.
@@ -87,7 +87,6 @@
 virtual_blocks_interval = 1
 virtual_blocks_per_miniblock = 1
 
-<<<<<<< HEAD
 # WARNING! This slows down the statekeeper, forcing mempool to upload to GCS
 # It is meant as a validation flag to be used in STAGING only.
 # This variable should not be set to true in any customer facing environment.
@@ -95,11 +94,6 @@
 
 bootloader_hash = "0x010008cb244551e9a0fb7164cee311e35bf7c6e3746bde39f16a009bb6d1c47b"
 default_aa_hash = "0x01000563ee5d0abdf9fc65f748a700d2c377aadebc16d5bf21105f8a94eff028"
-=======
-bootloader_hash = "0x010008cb037f780742bcf34e05ff9b1a3140061de045a40192eb0424585521af"
-default_aa_hash = "0x01000563322a8444108dc763ebd80fb18ae14d2ec5c0fb5057a090023cd3d4a4"
->>>>>>> 14d9d13f
-
 
 [chain.operations_manager]
 # Sleep time when there is no new input data
