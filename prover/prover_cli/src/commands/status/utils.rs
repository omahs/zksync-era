--- conflicted
+++ resolved
@@ -26,73 +26,7 @@
     /// The scheduler data.
     pub scheduler_witness_generator: StageInfo,
     /// The compressor data.
-<<<<<<< HEAD
     pub compressor: StageInfo,
-=======
-    pub compressor: Task,
-}
-
-impl Debug for BatchData {
-    fn fmt(&self, f: &mut std::fmt::Formatter<'_>) -> std::fmt::Result {
-        writeln!(
-            f,
-            "== {} ==",
-            format!("Batch {} Status", self.batch_number).bold()
-        )?;
-        writeln!(f)?;
-        writeln!(f, "= {} =", "Proving Stages".to_owned().bold())?;
-        writeln!(f, "{:?}", self.basic_witness_generator)?;
-        writeln!(f, "{:?}", self.leaf_witness_generator)?;
-        writeln!(f, "{:?}", self.node_witness_generator)?;
-        writeln!(f, "{:?}", self.recursion_tip)?;
-        writeln!(f, "{:?}", self.scheduler_witness_generator)?;
-        writeln!(f, "{:?}", self.compressor)
-    }
-}
-
-impl Default for BatchData {
-    fn default() -> Self {
-        BatchData {
-            batch_number: L1BatchNumber::default(),
-            basic_witness_generator: Task::BasicWitnessGenerator {
-                status: TaskStatus::default(),
-                aggregation_round_info: AggregationRoundInfo {
-                    round: AggregationRound::BasicCircuits,
-                    prover_jobs_status: TaskStatus::default(),
-                },
-            },
-            leaf_witness_generator: Task::LeafWitnessGenerator {
-                status: TaskStatus::default(),
-                aggregation_round_info: AggregationRoundInfo {
-                    round: AggregationRound::LeafAggregation,
-                    prover_jobs_status: TaskStatus::default(),
-                },
-            },
-            node_witness_generator: Task::NodeWitnessGenerator {
-                status: TaskStatus::default(),
-                aggregation_round_info: AggregationRoundInfo {
-                    round: AggregationRound::NodeAggregation,
-                    prover_jobs_status: TaskStatus::default(),
-                },
-            },
-            recursion_tip: Task::RecursionTip {
-                status: TaskStatus::default(),
-                aggregation_round_info: AggregationRoundInfo {
-                    round: AggregationRound::RecursionTip,
-                    prover_jobs_status: TaskStatus::default(),
-                },
-            },
-            scheduler_witness_generator: Task::SchedulerWitnessGenerator {
-                status: TaskStatus::default(),
-                aggregation_round_info: AggregationRoundInfo {
-                    round: AggregationRound::Scheduler,
-                    prover_jobs_status: TaskStatus::default(),
-                },
-            },
-            compressor: Task::Compressor(TaskStatus::JobsNotFound),
-        }
-    }
->>>>>>> 026408c1
 }
 
 #[derive(Default, Debug, EnumString, Clone, Display)]
@@ -143,25 +77,12 @@
             Status::JobsNotFound
         } else if status_vector
             .iter()
-<<<<<<< HEAD
             .all(|job| matches!(job, WitnessJobStatus::Queued))
-=======
-            .all(|job| matches!(job.status, ProverJobStatus::InGPUProof))
-        {
-            TaskStatus::Custom("In GPU ⚡️".to_owned())
-        } else if jobs_vector
-            .iter()
-            .all(|job| matches!(job.status, ProverJobStatus::Queued))
->>>>>>> 026408c1
         {
             Status::Queued
         } else if status_vector
             .iter()
-<<<<<<< HEAD
             .all(|job| matches!(job, WitnessJobStatus::WaitingForProofs))
-=======
-            .all(|job| matches!(job.status, ProverJobStatus::Successful(_)))
->>>>>>> 026408c1
         {
             Status::WaitingForProofs
         } else if status_vector
@@ -236,16 +157,17 @@
             Status::JobsNotFound
         } else if jobs_vector
             .iter()
+            .all(|job| matches!(job.status, ProverJobStatus::InGPUProof))
+        {
+            Status::Custom("In GPU ⚡️".to_owned())
+        } else if jobs_vector
+            .iter()
             .all(|job| matches!(job.status, ProverJobStatus::Queued))
         {
             Status::Queued
         } else if jobs_vector
             .iter()
-<<<<<<< HEAD
             .all(|job| matches!(job.status, ProverJobStatus::Successful(_)))
-=======
-            .all(|job| matches!(job, WitnessJobStatus::Successful(_)))
->>>>>>> 026408c1
         {
             Status::Successful
         } else {
