//! Utilities for testing the consensus module.

use std::{collections::HashMap, sync::Arc};

use anyhow::Context as _;
use rand::Rng;
use zksync_concurrency::{ctx, error::Wrap as _, scope, sync, time};
use zksync_config::{configs, configs::consensus as config, GenesisConfig};
use zksync_consensus_crypto::TextFmt as _;
use zksync_consensus_network as network;
use zksync_consensus_roles::validator;
use zksync_contracts::BaseSystemContractsHashes;
use zksync_dal::{CoreDal, DalError};
use zksync_node_genesis::{mock_genesis_config, GenesisParams};
use zksync_node_test_utils::{create_l1_batch_metadata, create_l2_transaction};
use zksync_types::{
    api, snapshots::SnapshotRecoveryStatus, Address, L1BatchNumber, L2BlockNumber, L2ChainId,
    ProtocolVersionId, H256,
};
use zksync_web3_decl::{
    client::{BoxedL2Client, L2Client},
    error::{EnrichedClientError, EnrichedClientResult},
};

use crate::{
    api_server::web3::{state::InternalApiConfig, tests::spawn_http_server},
<<<<<<< HEAD
    consensus::{en, ConnectionPool},
    genesis::{mock_genesis_config, GenesisParams},
=======
    consensus::{fetcher::P2PConfig, Fetcher, Store},
>>>>>>> 086f7683
    state_keeper::{
        io::{IoCursor, L1BatchParams, L2BlockParams},
        seal_criteria::NoopSealer,
        tests::MockBatchExecutor,
        OutputHandler, StateKeeperPersistence, ZkSyncStateKeeper,
    },
    sync_layer::{
        fetcher::FetchedTransaction,
        sync_action::{ActionQueue, ActionQueueSender, SyncAction},
        ExternalIO, MainNodeClient, SyncState,
    },
};

#[derive(Debug, Default)]
pub(crate) struct MockMainNodeClient {
    l2_blocks: Vec<api::en::SyncBlock>,
    block_number_offset: u32,
    protocol_versions: HashMap<u16, api::ProtocolVersion>,
    system_contracts: HashMap<H256, Vec<u8>>,
}

impl MockMainNodeClient {
    pub fn for_snapshot_recovery(snapshot: &SnapshotRecoveryStatus) -> Self {
        // This block may be requested during node initialization
        let last_l2_block_in_snapshot_batch = api::en::SyncBlock {
            number: snapshot.l2_block_number,
            l1_batch_number: snapshot.l1_batch_number,
            last_in_batch: true,
            timestamp: snapshot.l2_block_timestamp,
            l1_gas_price: 2,
            l2_fair_gas_price: 3,
            fair_pubdata_price: Some(24),
            base_system_contracts_hashes: BaseSystemContractsHashes::default(),
            operator_address: Address::repeat_byte(2),
            transactions: Some(vec![]),
            virtual_blocks: Some(0),
            hash: Some(snapshot.l2_block_hash),
            protocol_version: ProtocolVersionId::latest(),
        };

        Self {
            l2_blocks: vec![last_l2_block_in_snapshot_batch],
            block_number_offset: snapshot.l2_block_number.0,
            ..Self::default()
        }
    }

    pub fn insert_protocol_version(&mut self, version: api::ProtocolVersion) {
        self.system_contracts
            .insert(version.base_system_contracts.bootloader, vec![]);
        self.system_contracts
            .insert(version.base_system_contracts.default_aa, vec![]);
        self.protocol_versions.insert(version.version_id, version);
    }
}

#[async_trait::async_trait]
impl MainNodeClient for MockMainNodeClient {
    async fn fetch_system_contract_by_hash(
        &self,
        hash: H256,
    ) -> EnrichedClientResult<Option<Vec<u8>>> {
        Ok(self.system_contracts.get(&hash).cloned())
    }

    async fn fetch_genesis_contract_bytecode(
        &self,
        _address: Address,
    ) -> EnrichedClientResult<Option<Vec<u8>>> {
        Err(EnrichedClientError::custom(
            "not implemented",
            "fetch_genesis_contract_bytecode",
        ))
    }

    async fn fetch_protocol_version(
        &self,
        protocol_version: ProtocolVersionId,
    ) -> EnrichedClientResult<Option<api::ProtocolVersion>> {
        let protocol_version = protocol_version as u16;
        Ok(self.protocol_versions.get(&protocol_version).cloned())
    }

    async fn fetch_l2_block_number(&self) -> EnrichedClientResult<L2BlockNumber> {
        if let Some(number) = self.l2_blocks.len().checked_sub(1) {
            Ok(L2BlockNumber(number as u32))
        } else {
            Err(EnrichedClientError::custom(
                "not implemented",
                "fetch_l2_block_number",
            ))
        }
    }

    async fn fetch_l2_block(
        &self,
        number: L2BlockNumber,
        with_transactions: bool,
    ) -> EnrichedClientResult<Option<api::en::SyncBlock>> {
        let Some(block_index) = number.0.checked_sub(self.block_number_offset) else {
            return Ok(None);
        };
        let Some(mut block) = self.l2_blocks.get(block_index as usize).cloned() else {
            return Ok(None);
        };
        if !with_transactions {
            block.transactions = None;
        }
        Ok(Some(block))
    }

    async fn fetch_consensus_genesis(
        &self,
    ) -> EnrichedClientResult<Option<api::en::ConsensusGenesis>> {
        unimplemented!()
    }

    async fn fetch_genesis_config(&self) -> EnrichedClientResult<GenesisConfig> {
        Ok(mock_genesis_config())
    }
}

/// Fake StateKeeper for tests.
pub(super) struct StateKeeper {
    // Batch of the `last_block`.
    last_batch: L1BatchNumber,
    last_block: L2BlockNumber,
    // timestamp of the last block.
    last_timestamp: u64,
    batch_sealed: bool,

    fee_per_gas: u64,
    gas_per_pubdata: u64,

    actions_sender: ActionQueueSender,
    sync_state: SyncState,
    addr: sync::watch::Receiver<Option<std::net::SocketAddr>>,
    pool: ConnectionPool,
}

pub(super) fn config(cfg: &network::Config) -> (config::ConsensusConfig, config::ConsensusSecrets) {
    (
        config::ConsensusConfig {
            server_addr: *cfg.server_addr,
            public_addr: config::Host(cfg.public_addr.0.clone()),
            max_payload_size: usize::MAX,
            gossip_dynamic_inbound_limit: cfg.gossip.dynamic_inbound_limit,
            gossip_static_inbound: cfg
                .gossip
                .static_inbound
                .iter()
                .map(|k| config::NodePublicKey(k.encode()))
                .collect(),
            gossip_static_outbound: cfg
                .gossip
                .static_outbound
                .iter()
                .map(|(k, v)| (config::NodePublicKey(k.encode()), config::Host(v.0.clone())))
                .collect(),
            genesis_spec: cfg.validator_key.as_ref().map(|key| config::GenesisSpec {
                chain_id: L2ChainId::default(),
                protocol_version: config::ProtocolVersion(validator::ProtocolVersion::CURRENT.0),
                validators: vec![config::WeightedValidator {
                    key: config::ValidatorPublicKey(key.public().encode()),
                    weight: 1,
                }],
                leader: config::ValidatorPublicKey(key.public().encode()),
            }),
        },
        config::ConsensusSecrets {
            node_key: Some(config::NodeSecretKey(cfg.gossip.key.encode())),
            validator_key: cfg
                .validator_key
                .as_ref()
                .map(|k| config::ValidatorSecretKey(k.encode())),
        },
    )
}

/// Fake StateKeeper task to be executed in the background.
pub(super) struct StateKeeperRunner {
    actions_queue: ActionQueue,
    sync_state: SyncState,
    pool: ConnectionPool,
    addr: sync::watch::Sender<Option<std::net::SocketAddr>>,
}

impl StateKeeper {
    /// Constructs and initializes a new `StateKeeper`.
    /// Caller has to run `StateKeeperRunner.run()` task in the background.
    pub async fn new(
        ctx: &ctx::Ctx,
        pool: ConnectionPool,
    ) -> ctx::Result<(Self, StateKeeperRunner)> {
        let mut conn = pool.connection(ctx).await.wrap("connection()")?;
        let cursor = ctx
            .wait(IoCursor::for_fetcher(&mut conn.0))
            .await?
            .context("IoCursor::new()")?;
        let pending_batch = ctx
            .wait(conn.0.blocks_dal().pending_batch_exists())
            .await?
            .context("pending_batch_exists()")?;
        let (actions_sender, actions_queue) = ActionQueue::new();
        let addr = sync::watch::channel(None).0;
        let sync_state = SyncState::default();
        Ok((
            Self {
                last_batch: cursor.l1_batch,
                last_block: cursor.next_l2_block - 1,
                last_timestamp: cursor.prev_l2_block_timestamp,
                batch_sealed: !pending_batch,
                fee_per_gas: 10,
                gas_per_pubdata: 100,
                actions_sender,
                sync_state: sync_state.clone(),
                addr: addr.subscribe(),
                pool: pool.clone(),
            },
            StateKeeperRunner {
                actions_queue,
                sync_state,
                pool: pool.clone(),
                addr,
            },
        ))
    }

    fn open_block(&mut self) -> SyncAction {
        if self.batch_sealed {
            self.last_batch += 1;
            self.last_block += 1;
            self.last_timestamp += 5;
            self.batch_sealed = false;
            SyncAction::OpenBatch {
                params: L1BatchParams {
                    protocol_version: ProtocolVersionId::latest(),
                    validation_computational_gas_limit: u32::MAX,
                    operator_address: GenesisParams::mock().config().fee_account,
                    fee_input: Default::default(),
                    first_l2_block: L2BlockParams {
                        timestamp: self.last_timestamp,
                        virtual_blocks: 1,
                    },
                },
                number: self.last_batch,
                first_l2_block_number: self.last_block,
            }
        } else {
            self.last_block += 1;
            self.last_timestamp += 2;
            SyncAction::L2Block {
                params: L2BlockParams {
                    timestamp: self.last_timestamp,
                    virtual_blocks: 0,
                },
                number: self.last_block,
            }
        }
    }

    /// Pushes a new L2 block with `transactions` transactions to the `StateKeeper`.
    pub async fn push_block(&mut self, transactions: usize) {
        assert!(transactions > 0);
        let mut actions = vec![self.open_block()];
        for _ in 0..transactions {
            let tx = create_l2_transaction(self.fee_per_gas, self.gas_per_pubdata);
            actions.push(FetchedTransaction::new(tx.into()).into());
        }
        actions.push(SyncAction::SealL2Block);
        self.actions_sender.push_actions(actions).await;
    }

    /// Pushes `SealBatch` command to the `StateKeeper`.
    pub async fn seal_batch(&mut self) {
        // Each batch ends with an empty block (aka fictive block).
        let mut actions = vec![self.open_block()];
        actions.push(SyncAction::SealBatch);
        self.actions_sender.push_actions(actions).await;
        self.batch_sealed = true;
    }

    /// Pushes `count` random L2 blocks to the StateKeeper.
    pub async fn push_random_blocks(&mut self, rng: &mut impl Rng, count: usize) {
        for _ in 0..count {
            // 20% chance to seal an L1 batch.
            // `seal_batch()` also produces a (fictive) block.
            if rng.gen_range(0..100) < 20 {
                self.seal_batch().await;
            } else {
                self.push_block(rng.gen_range(3..8)).await;
            }
        }
    }

    /// Last block that has been pushed to the `StateKeeper` via `ActionQueue`.
    /// It might NOT be present in storage yet.
    pub fn last_block(&self) -> validator::BlockNumber {
        validator::BlockNumber(self.last_block.0.into())
    }

    /// Connects to the json RPC endpoint exposed by the state keeper.
    pub async fn connect(&self, ctx: &ctx::Ctx) -> ctx::Result<BoxedL2Client> {
        let addr = sync::wait_for(ctx, &mut self.addr.clone(), Option::is_some)
            .await?
            .unwrap();
        let client = L2Client::http(format!("http://{addr}/").parse().context("url")?)
            .context("json_rpc()")?
            .build();
        let client = BoxedL2Client::new(client);
        // Wait until the server is actually available.
        loop {
            let res = ctx.wait(client.fetch_l2_block_number()).await?;
            match res {
                Ok(_) => return Ok(client),
                Err(err) if err.is_transient() => {
                    ctx.sleep(time::Duration::seconds(5)).await?;
                }
                Err(err) => {
                    return Err(anyhow::format_err!("{err}").into());
                }
            }
        }
    }

    /// Runs the centralized fetcher.
    pub async fn run_fetcher(self, ctx: &ctx::Ctx, client: BoxedL2Client) -> anyhow::Result<()> {
        en::EN {
            pool: self.pool,
            client,
            sync_state: self.sync_state.clone(),
        }
        .run_fetcher(ctx, self.actions_sender)
        .await
    }

    /// Runs consensus node for the external node.
    pub async fn run_consensus(
        self,
        ctx: &ctx::Ctx,
        client: BoxedL2Client,
        cfg: &network::Config,
    ) -> anyhow::Result<()> {
        let (cfg, secrets) = config(cfg);
        en::EN {
            pool: self.pool,
            client,
            sync_state: self.sync_state.clone(),
        }
        .run(ctx, self.actions_sender, cfg, secrets)
        .await
    }
}

async fn calculate_mock_metadata(ctx: &ctx::Ctx, pool: &ConnectionPool) -> ctx::Result<()> {
    let mut conn = pool.connection(ctx).await.wrap("connection()")?;
    let Some(last) = ctx
        .wait(conn.0.blocks_dal().get_sealed_l1_batch_number())
        .await?
        .map_err(DalError::generalize)?
    else {
        return Ok(());
    };
    let prev = ctx
        .wait(conn.0.blocks_dal().get_last_l1_batch_number_with_metadata())
        .await?
        .map_err(DalError::generalize)?;
    let mut first = match prev {
        Some(prev) => prev + 1,
        None => ctx
            .wait(conn.0.blocks_dal().get_earliest_l1_batch_number())
            .await?
            .map_err(DalError::generalize)?
            .context("batches disappeared")?,
    };
    while first <= last {
        let metadata = create_l1_batch_metadata(first.0);
        ctx.wait(
            conn.0
                .blocks_dal()
                .save_l1_batch_tree_data(first, &metadata.tree_data()),
        )
        .await?
        .context("save_l1_batch_tree_data()")?;
        first += 1;
    }
    Ok(())
}

impl StateKeeperRunner {
    /// Executes the StateKeeper task.
    pub async fn run(self, ctx: &ctx::Ctx) -> anyhow::Result<()> {
        let res = scope::run!(ctx, |ctx, s| async {
            let (stop_send, stop_recv) = sync::watch::channel(false);
            let (persistence, l2_block_sealer) =
                StateKeeperPersistence::new(self.pool.0.clone(), Address::repeat_byte(11), 5);

            let io = ExternalIO::new(
                self.pool.0.clone(),
                self.actions_queue,
                Box::<MockMainNodeClient>::default(),
                L2ChainId::default(),
            )
            .await?;
            s.spawn_bg(async {
                Ok(l2_block_sealer
                    .run()
                    .await
                    .context("l2_block_sealer.run()")?)
            });
            s.spawn_bg::<()>(async {
                loop {
                    calculate_mock_metadata(ctx, &self.pool).await?;
                    // Sleep real time.
                    ctx.wait(tokio::time::sleep(tokio::time::Duration::from_millis(100)))
                        .await?;
                }
            });
            s.spawn_bg({
                let stop_recv = stop_recv.clone();
                async {
                    ZkSyncStateKeeper::new(
                        stop_recv,
                        Box::new(io),
                        Box::new(MockBatchExecutor),
                        OutputHandler::new(Box::new(persistence.with_tx_insertion()))
                            .with_handler(Box::new(self.sync_state.clone())),
                        Arc::new(NoopSealer),
                    )
                    .run()
                    .await
                    .context("ZkSyncStateKeeper::run()")?;
                    Ok(())
                }
            });
            s.spawn_bg(async {
                // Spawn HTTP server.
                let cfg = InternalApiConfig::new(
                    &configs::api::Web3JsonRpcConfig::for_tests(),
                    &configs::contracts::ContractsConfig::for_tests(),
                    &configs::GenesisConfig::for_tests(),
                );
                let mut server = spawn_http_server(
                    cfg,
                    self.pool.0.clone(),
                    Default::default(),
                    Arc::default(),
                    stop_recv,
                )
                .await;
                if let Ok(addr) = ctx.wait(server.wait_until_ready()).await {
                    self.addr.send_replace(Some(addr));
                    tracing::info!("API server ready!");
                }
                ctx.canceled().await;
                server.shutdown().await;
                Ok(())
            });
            ctx.canceled().await;
            stop_send.send_replace(true);
            Ok(())
        })
        .await;
        match res {
            Ok(()) | Err(ctx::Error::Canceled(_)) => Ok(()),
            Err(ctx::Error::Internal(err)) => Err(err),
        }
    }
}<|MERGE_RESOLUTION|>--- conflicted
+++ resolved
@@ -24,12 +24,7 @@
 
 use crate::{
     api_server::web3::{state::InternalApiConfig, tests::spawn_http_server},
-<<<<<<< HEAD
     consensus::{en, ConnectionPool},
-    genesis::{mock_genesis_config, GenesisParams},
-=======
-    consensus::{fetcher::P2PConfig, Fetcher, Store},
->>>>>>> 086f7683
     state_keeper::{
         io::{IoCursor, L1BatchParams, L2BlockParams},
         seal_criteria::NoopSealer,
