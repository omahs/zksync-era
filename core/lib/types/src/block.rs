--- conflicted
+++ resolved
@@ -47,11 +47,7 @@
     /// The data of the processed priority operations hash which must be sent to the smart contract.
     pub priority_ops_onchain_data: Vec<PriorityOpOnchainData>,
     /// All user generated L2 -> L1 logs in the block.
-<<<<<<< HEAD
-    pub l2_to_l1_logs: Vec<L2ToL1Log>,
-=======
     pub l2_to_l1_logs: Vec<UserL2ToL1Log>,
->>>>>>> e61d9e5f
     /// Preimages of the hashes that were sent as value of L2 logs by special system L2 contract.
     pub l2_to_l1_messages: Vec<Vec<u8>>,
     /// Bloom filter for the event logs in the block.
