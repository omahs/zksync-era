use zksync_types::{
    fee_model::{BatchFeeInput, L1PeggedBatchFeeModelInput, PubdataIndependentBatchFeeModelInput},
    VmVersion, U256,
};

use crate::vm_latest::L1BatchEnv;

/// Calculates the base fee and gas per pubdata for the given L1 gas price.
pub fn derive_base_fee_and_gas_per_pubdata(
    batch_fee_input: BatchFeeInput,
    vm_version: VmVersion,
) -> (u64, u64) {
    match vm_version {
        VmVersion::M5WithRefunds | VmVersion::M5WithoutRefunds => {
            crate::vm_m5::vm_with_bootloader::derive_base_fee_and_gas_per_pubdata(
                batch_fee_input.into_l1_pegged(),
            )
        }
        VmVersion::M6Initial | VmVersion::M6BugWithCompressionFixed => {
            crate::vm_m6::vm_with_bootloader::derive_base_fee_and_gas_per_pubdata(
                batch_fee_input.into_l1_pegged(),
            )
        }
        VmVersion::Vm1_3_2 => {
            crate::vm_1_3_2::vm_with_bootloader::derive_base_fee_and_gas_per_pubdata(
                batch_fee_input.into_l1_pegged(),
            )
        }
        VmVersion::VmVirtualBlocks => {
            crate::vm_virtual_blocks::utils::fee::derive_base_fee_and_gas_per_pubdata(
                batch_fee_input.into_l1_pegged(),
            )
        }
        VmVersion::VmVirtualBlocksRefundsEnhancement => {
            crate::vm_refunds_enhancement::utils::fee::derive_base_fee_and_gas_per_pubdata(
                batch_fee_input.into_l1_pegged(),
            )
        }
        VmVersion::VmBoojumIntegration => {
            crate::vm_boojum_integration::utils::fee::derive_base_fee_and_gas_per_pubdata(
                batch_fee_input.into_l1_pegged(),
            )
        }
        VmVersion::Vm1_4_1 => crate::vm_1_4_1::utils::fee::derive_base_fee_and_gas_per_pubdata(
            batch_fee_input.into_pubdata_independent(),
        ),
<<<<<<< HEAD
        VmVersion::Vm1_4_2 | VmVersion::Local => {
            crate::vm_latest::utils::fee::derive_base_fee_and_gas_per_pubdata(
                batch_fee_input.into_pubdata_independent(),
            )
        }
=======
        VmVersion::Vm1_4_2 => crate::vm_1_4_2::utils::fee::derive_base_fee_and_gas_per_pubdata(
            batch_fee_input.into_pubdata_independent(),
        ),
>>>>>>> f7c5c142
    }
}

pub fn get_batch_base_fee(l1_batch_env: &L1BatchEnv, vm_version: VmVersion) -> u64 {
    match vm_version {
        VmVersion::M5WithRefunds | VmVersion::M5WithoutRefunds => {
            crate::vm_m5::vm_with_bootloader::get_batch_base_fee(l1_batch_env)
        }
        VmVersion::M6Initial | VmVersion::M6BugWithCompressionFixed => {
            crate::vm_m6::vm_with_bootloader::get_batch_base_fee(l1_batch_env)
        }
        VmVersion::Vm1_3_2 => crate::vm_1_3_2::vm_with_bootloader::get_batch_base_fee(l1_batch_env),
        VmVersion::VmVirtualBlocks => {
            crate::vm_virtual_blocks::utils::fee::get_batch_base_fee(l1_batch_env)
        }
        VmVersion::VmVirtualBlocksRefundsEnhancement => {
            crate::vm_refunds_enhancement::utils::fee::get_batch_base_fee(l1_batch_env)
        }
        VmVersion::VmBoojumIntegration => {
            crate::vm_boojum_integration::utils::fee::get_batch_base_fee(l1_batch_env)
        }
        VmVersion::Vm1_4_1 => crate::vm_1_4_1::utils::fee::get_batch_base_fee(l1_batch_env),
<<<<<<< HEAD
        VmVersion::Vm1_4_2 | VmVersion::Local => {
            crate::vm_latest::utils::fee::get_batch_base_fee(l1_batch_env)
        }
=======
        VmVersion::Vm1_4_2 => crate::vm_1_4_2::utils::fee::get_batch_base_fee(l1_batch_env),
>>>>>>> f7c5c142
    }
}

/// Changes the batch fee input so that the expected gas per pubdata is smaller than or the `tx_gas_per_pubdata_limit`.
pub fn adjust_pubdata_price_for_tx(
    batch_fee_input: BatchFeeInput,
    tx_gas_per_pubdata_limit: U256,
    max_base_fee: Option<U256>,
    vm_version: VmVersion,
) -> BatchFeeInput {
    // If no max base fee was provided, we just use the maximal one for convenience.
    let max_base_fee = max_base_fee.unwrap_or(U256::MAX);
    let desired_gas_per_pubdata =
        tx_gas_per_pubdata_limit.min(get_max_gas_per_pubdata_byte(vm_version).into());

    let (current_base_fee, current_gas_per_pubdata) =
        derive_base_fee_and_gas_per_pubdata(batch_fee_input, vm_version);

    if U256::from(current_gas_per_pubdata) <= desired_gas_per_pubdata
        && U256::from(current_base_fee) <= max_base_fee
    {
        // gas per pubdata is already smaller than or equal to `tx_gas_per_pubdata_limit`.
        return batch_fee_input;
    }

    match batch_fee_input {
        BatchFeeInput::L1Pegged(fee_input) => {
            let current_l2_fair_gas_price = U256::from(fee_input.fair_l2_gas_price);
            let fair_l2_gas_price = if max_base_fee < current_l2_fair_gas_price {
                max_base_fee
            } else {
                current_l2_fair_gas_price
            };

            // `gasPerPubdata = ceil(17 * l1gasprice / fair_l2_gas_price)`
            // `gasPerPubdata <= 17 * l1gasprice / fair_l2_gas_price + 1`
            // `fair_l2_gas_price(gasPerPubdata - 1) / 17 <= l1gasprice`
            let new_l1_gas_price =
                fair_l2_gas_price * (desired_gas_per_pubdata - U256::from(1u32)) / U256::from(17);

            BatchFeeInput::L1Pegged(L1PeggedBatchFeeModelInput {
                l1_gas_price: new_l1_gas_price.as_u64(),
                fair_l2_gas_price: fair_l2_gas_price.as_u64(),
            })
        }
        BatchFeeInput::PubdataIndependent(fee_input) => {
            let current_l2_fair_gas_price = U256::from(fee_input.fair_l2_gas_price);
            let fair_l2_gas_price = if max_base_fee < current_l2_fair_gas_price {
                max_base_fee
            } else {
                current_l2_fair_gas_price
            };

            // `gasPerPubdata = ceil(fair_pubdata_price / fair_l2_gas_price)`
            // `gasPerPubdata <= fair_pubdata_price / fair_l2_gas_price + 1`
            // `fair_l2_gas_price(gasPerPubdata - 1) <= fair_pubdata_price`
            let new_fair_pubdata_price =
                fair_l2_gas_price * (desired_gas_per_pubdata - U256::from(1u32));

            BatchFeeInput::PubdataIndependent(PubdataIndependentBatchFeeModelInput {
                fair_pubdata_price: new_fair_pubdata_price.as_u64(),
                fair_l2_gas_price: fair_l2_gas_price.as_u64(),
                ..fee_input
            })
        }
    }
}

pub fn derive_overhead(
    gas_limit: u64,
    gas_price_per_pubdata: u32,
    encoded_len: usize,
    tx_type: u8,
    vm_version: VmVersion,
) -> u32 {
    match vm_version {
        VmVersion::M5WithRefunds | VmVersion::M5WithoutRefunds => {
            crate::vm_m5::transaction_data::derive_overhead(
                gas_limit,
                gas_price_per_pubdata,
                encoded_len,
            )
        }
        VmVersion::M6Initial | VmVersion::M6BugWithCompressionFixed => {
            crate::vm_m6::transaction_data::derive_overhead(
                gas_limit,
                gas_price_per_pubdata,
                encoded_len,
                crate::vm_m6::transaction_data::OverheadCoefficients::from_tx_type(tx_type),
            )
        }
        VmVersion::Vm1_3_2 => crate::vm_1_3_2::transaction_data::derive_overhead(
            gas_limit,
            gas_price_per_pubdata,
            encoded_len,
            crate::vm_1_3_2::transaction_data::OverheadCoefficients::from_tx_type(tx_type),
        ),
        VmVersion::VmVirtualBlocks => crate::vm_virtual_blocks::utils::overhead::derive_overhead(
            gas_limit,
            gas_price_per_pubdata,
            encoded_len,
            crate::vm_virtual_blocks::utils::overhead::OverheadCoefficients::from_tx_type(tx_type),
        ),
        VmVersion::VmVirtualBlocksRefundsEnhancement => {
            crate::vm_refunds_enhancement::utils::overhead::derive_overhead(
                gas_limit,
                gas_price_per_pubdata,
                encoded_len,
                crate::vm_refunds_enhancement::utils::overhead::OverheadCoefficients::from_tx_type(
                    tx_type,
                ),
            )
        }
        VmVersion::VmBoojumIntegration => {
            crate::vm_boojum_integration::utils::overhead::derive_overhead(
                gas_limit,
                gas_price_per_pubdata,
                encoded_len,
                crate::vm_boojum_integration::utils::overhead::OverheadCoefficients::from_tx_type(
                    tx_type,
                ),
            )
        }
        VmVersion::Vm1_4_1 => crate::vm_1_4_1::utils::overhead::derive_overhead(encoded_len),
<<<<<<< HEAD
        VmVersion::Vm1_4_2 | VmVersion::Local => {
            crate::vm_latest::utils::overhead::derive_overhead(encoded_len)
        }
=======
        VmVersion::Vm1_4_2 => crate::vm_1_4_2::utils::overhead::derive_overhead(encoded_len),
>>>>>>> f7c5c142
    }
}

pub fn get_bootloader_encoding_space(version: VmVersion) -> u32 {
    match version {
        VmVersion::M5WithRefunds | VmVersion::M5WithoutRefunds => {
            crate::vm_m5::vm_with_bootloader::BOOTLOADER_TX_ENCODING_SPACE
        }
        VmVersion::M6Initial | VmVersion::M6BugWithCompressionFixed => {
            crate::vm_m6::vm_with_bootloader::BOOTLOADER_TX_ENCODING_SPACE
        }
        VmVersion::Vm1_3_2 => crate::vm_1_3_2::vm_with_bootloader::BOOTLOADER_TX_ENCODING_SPACE,
        VmVersion::VmVirtualBlocks => {
            crate::vm_virtual_blocks::constants::BOOTLOADER_TX_ENCODING_SPACE
        }
        VmVersion::VmVirtualBlocksRefundsEnhancement => {
            crate::vm_refunds_enhancement::constants::BOOTLOADER_TX_ENCODING_SPACE
        }
        VmVersion::VmBoojumIntegration => {
            crate::vm_boojum_integration::constants::BOOTLOADER_TX_ENCODING_SPACE
        }
        VmVersion::Vm1_4_1 => crate::vm_1_4_1::constants::BOOTLOADER_TX_ENCODING_SPACE,
<<<<<<< HEAD
        VmVersion::Vm1_4_2 | VmVersion::Local => {
            crate::vm_latest::constants::BOOTLOADER_TX_ENCODING_SPACE
        }
=======
        VmVersion::Vm1_4_2 => crate::vm_1_4_2::constants::BOOTLOADER_TX_ENCODING_SPACE,
>>>>>>> f7c5c142
    }
}

pub fn get_bootloader_max_txs_in_batch(version: VmVersion) -> usize {
    match version {
        VmVersion::M5WithRefunds | VmVersion::M5WithoutRefunds => {
            crate::vm_m5::vm_with_bootloader::MAX_TXS_IN_BLOCK
        }
        VmVersion::M6Initial | VmVersion::M6BugWithCompressionFixed => {
            crate::vm_m6::vm_with_bootloader::MAX_TXS_IN_BLOCK
        }
        VmVersion::Vm1_3_2 => crate::vm_1_3_2::vm_with_bootloader::MAX_TXS_IN_BLOCK,
        VmVersion::VmVirtualBlocks => crate::vm_virtual_blocks::constants::MAX_TXS_IN_BLOCK,
        VmVersion::VmVirtualBlocksRefundsEnhancement => {
            crate::vm_refunds_enhancement::constants::MAX_TXS_IN_BLOCK
        }
        VmVersion::VmBoojumIntegration => crate::vm_boojum_integration::constants::MAX_TXS_IN_BLOCK,
        VmVersion::Vm1_4_1 => crate::vm_1_4_1::constants::MAX_TXS_IN_BATCH,
<<<<<<< HEAD
        VmVersion::Vm1_4_2 | VmVersion::Local => crate::vm_latest::constants::MAX_TXS_IN_BATCH,
=======
        VmVersion::Vm1_4_2 => crate::vm_1_4_2::constants::MAX_TXS_IN_BATCH,
>>>>>>> f7c5c142
    }
}

pub fn gas_bootloader_batch_tip_overhead(version: VmVersion) -> u32 {
    match version {
        VmVersion::M5WithRefunds
        | VmVersion::M5WithoutRefunds
        | VmVersion::M6Initial
        | VmVersion::M6BugWithCompressionFixed
        | VmVersion::Vm1_3_2
        | VmVersion::VmVirtualBlocks
        | VmVersion::VmVirtualBlocksRefundsEnhancement => {
            // For these versions the overhead has not been calculated and it has not been used with those versions.
            0
        }
        VmVersion::VmBoojumIntegration => {
            crate::vm_boojum_integration::constants::BOOTLOADER_BATCH_TIP_OVERHEAD
        }
        VmVersion::Vm1_4_1 => crate::vm_1_4_1::constants::BOOTLOADER_BATCH_TIP_OVERHEAD,
<<<<<<< HEAD
        VmVersion::Vm1_4_2 | VmVersion::Local => {
            crate::vm_latest::constants::BOOTLOADER_BATCH_TIP_OVERHEAD
=======
        VmVersion::Vm1_4_2 => crate::vm_1_4_2::constants::BOOTLOADER_BATCH_TIP_OVERHEAD,
    }
}

pub fn circuit_statistics_bootloader_batch_tip_overhead(version: VmVersion) -> usize {
    match version {
        VmVersion::M5WithRefunds
        | VmVersion::M5WithoutRefunds
        | VmVersion::M6Initial
        | VmVersion::M6BugWithCompressionFixed
        | VmVersion::Vm1_3_2
        | VmVersion::VmVirtualBlocks
        | VmVersion::VmVirtualBlocksRefundsEnhancement
        | VmVersion::VmBoojumIntegration
        | VmVersion::Vm1_4_1 => {
            // For these versions the overhead has not been calculated and it has not been used with those versions.
            0
        }
        VmVersion::Vm1_4_2 => {
            crate::vm_1_4_2::constants::BOOTLOADER_BATCH_TIP_CIRCUIT_STATISTICS_OVERHEAD as usize
        }
    }
}

pub fn execution_metrics_bootloader_batch_tip_overhead(version: VmVersion) -> usize {
    match version {
        VmVersion::M5WithRefunds
        | VmVersion::M5WithoutRefunds
        | VmVersion::M6Initial
        | VmVersion::M6BugWithCompressionFixed
        | VmVersion::Vm1_3_2
        | VmVersion::VmVirtualBlocks
        | VmVersion::VmVirtualBlocksRefundsEnhancement
        | VmVersion::VmBoojumIntegration
        | VmVersion::Vm1_4_1 => {
            // For these versions the overhead has not been calculated and it has not been used with those versions.
            0
        }
        VmVersion::Vm1_4_2 => {
            crate::vm_1_4_2::constants::BOOTLOADER_BATCH_TIP_METRICS_SIZE_OVERHEAD as usize
>>>>>>> f7c5c142
        }
    }
}

pub fn get_max_gas_per_pubdata_byte(version: VmVersion) -> u64 {
    match version {
        VmVersion::M5WithRefunds | VmVersion::M5WithoutRefunds => {
            crate::vm_m5::vm_with_bootloader::MAX_GAS_PER_PUBDATA_BYTE
        }
        VmVersion::M6Initial | VmVersion::M6BugWithCompressionFixed => {
            crate::vm_m6::vm_with_bootloader::MAX_GAS_PER_PUBDATA_BYTE
        }
        VmVersion::Vm1_3_2 => crate::vm_1_3_2::vm_with_bootloader::MAX_GAS_PER_PUBDATA_BYTE,
        VmVersion::VmVirtualBlocks => crate::vm_virtual_blocks::constants::MAX_GAS_PER_PUBDATA_BYTE,
        VmVersion::VmVirtualBlocksRefundsEnhancement => {
            crate::vm_refunds_enhancement::constants::MAX_GAS_PER_PUBDATA_BYTE
        }
        VmVersion::VmBoojumIntegration => {
            crate::vm_boojum_integration::constants::MAX_GAS_PER_PUBDATA_BYTE
        }
        VmVersion::Vm1_4_1 => crate::vm_1_4_1::constants::MAX_GAS_PER_PUBDATA_BYTE,
<<<<<<< HEAD
        VmVersion::Vm1_4_2 | VmVersion::Local => {
            crate::vm_latest::constants::MAX_GAS_PER_PUBDATA_BYTE
        }
=======
        VmVersion::Vm1_4_2 => crate::vm_1_4_2::constants::MAX_GAS_PER_PUBDATA_BYTE,
>>>>>>> f7c5c142
    }
}

pub fn get_used_bootloader_memory_bytes(version: VmVersion) -> usize {
    match version {
        VmVersion::M5WithRefunds | VmVersion::M5WithoutRefunds => {
            crate::vm_m5::vm_with_bootloader::USED_BOOTLOADER_MEMORY_BYTES
        }
        VmVersion::M6Initial | VmVersion::M6BugWithCompressionFixed => {
            crate::vm_m6::vm_with_bootloader::USED_BOOTLOADER_MEMORY_BYTES
        }
        VmVersion::Vm1_3_2 => crate::vm_1_3_2::vm_with_bootloader::USED_BOOTLOADER_MEMORY_BYTES,
        VmVersion::VmVirtualBlocks => {
            crate::vm_virtual_blocks::constants::USED_BOOTLOADER_MEMORY_BYTES
        }
        VmVersion::VmVirtualBlocksRefundsEnhancement => {
            crate::vm_refunds_enhancement::constants::USED_BOOTLOADER_MEMORY_BYTES
        }
        VmVersion::VmBoojumIntegration => {
            crate::vm_boojum_integration::constants::USED_BOOTLOADER_MEMORY_BYTES
        }
        VmVersion::Vm1_4_1 => crate::vm_1_4_1::constants::USED_BOOTLOADER_MEMORY_BYTES,
<<<<<<< HEAD
        VmVersion::Vm1_4_2 | VmVersion::Local => {
            crate::vm_latest::constants::USED_BOOTLOADER_MEMORY_BYTES
        }
=======
        VmVersion::Vm1_4_2 => crate::vm_1_4_2::constants::USED_BOOTLOADER_MEMORY_BYTES,
>>>>>>> f7c5c142
    }
}

pub fn get_used_bootloader_memory_words(version: VmVersion) -> usize {
    match version {
        VmVersion::M5WithRefunds | VmVersion::M5WithoutRefunds => {
            crate::vm_m5::vm_with_bootloader::USED_BOOTLOADER_MEMORY_WORDS
        }
        VmVersion::M6Initial | VmVersion::M6BugWithCompressionFixed => {
            crate::vm_m6::vm_with_bootloader::USED_BOOTLOADER_MEMORY_WORDS
        }
        VmVersion::Vm1_3_2 => crate::vm_1_3_2::vm_with_bootloader::USED_BOOTLOADER_MEMORY_WORDS,
        VmVersion::VmVirtualBlocks => {
            crate::vm_virtual_blocks::constants::USED_BOOTLOADER_MEMORY_WORDS
        }
        VmVersion::VmVirtualBlocksRefundsEnhancement => {
            crate::vm_refunds_enhancement::constants::USED_BOOTLOADER_MEMORY_WORDS
        }
        VmVersion::VmBoojumIntegration => {
            crate::vm_boojum_integration::constants::USED_BOOTLOADER_MEMORY_WORDS
        }
        VmVersion::Vm1_4_1 => crate::vm_1_4_1::constants::USED_BOOTLOADER_MEMORY_WORDS,
<<<<<<< HEAD
        VmVersion::Vm1_4_2 | VmVersion::Local => {
            crate::vm_latest::constants::USED_BOOTLOADER_MEMORY_WORDS
        }
=======
        VmVersion::Vm1_4_2 => crate::vm_1_4_2::constants::USED_BOOTLOADER_MEMORY_WORDS,
    }
}

pub fn get_max_batch_gas_limit(version: VmVersion) -> u64 {
    match version {
        VmVersion::M5WithRefunds | VmVersion::M5WithoutRefunds => {
            crate::vm_m5::utils::BLOCK_GAS_LIMIT as u64
        }
        VmVersion::M6Initial | VmVersion::M6BugWithCompressionFixed => {
            crate::vm_m6::utils::BLOCK_GAS_LIMIT as u64
        }
        VmVersion::Vm1_3_2 => crate::vm_1_3_2::utils::BLOCK_GAS_LIMIT as u64,
        VmVersion::VmVirtualBlocks => crate::vm_virtual_blocks::constants::BLOCK_GAS_LIMIT as u64,
        VmVersion::VmVirtualBlocksRefundsEnhancement => {
            crate::vm_refunds_enhancement::constants::BLOCK_GAS_LIMIT as u64
        }
        VmVersion::VmBoojumIntegration => {
            crate::vm_boojum_integration::constants::BLOCK_GAS_LIMIT as u64
        }
        VmVersion::Vm1_4_1 => crate::vm_1_4_1::constants::BLOCK_GAS_LIMIT as u64,
        VmVersion::Vm1_4_2 => crate::vm_1_4_2::constants::BLOCK_GAS_LIMIT as u64,
>>>>>>> f7c5c142
    }
}<|MERGE_RESOLUTION|>--- conflicted
+++ resolved
@@ -44,17 +44,11 @@
         VmVersion::Vm1_4_1 => crate::vm_1_4_1::utils::fee::derive_base_fee_and_gas_per_pubdata(
             batch_fee_input.into_pubdata_independent(),
         ),
-<<<<<<< HEAD
         VmVersion::Vm1_4_2 | VmVersion::Local => {
             crate::vm_latest::utils::fee::derive_base_fee_and_gas_per_pubdata(
                 batch_fee_input.into_pubdata_independent(),
             )
         }
-=======
-        VmVersion::Vm1_4_2 => crate::vm_1_4_2::utils::fee::derive_base_fee_and_gas_per_pubdata(
-            batch_fee_input.into_pubdata_independent(),
-        ),
->>>>>>> f7c5c142
     }
 }
 
@@ -77,13 +71,9 @@
             crate::vm_boojum_integration::utils::fee::get_batch_base_fee(l1_batch_env)
         }
         VmVersion::Vm1_4_1 => crate::vm_1_4_1::utils::fee::get_batch_base_fee(l1_batch_env),
-<<<<<<< HEAD
         VmVersion::Vm1_4_2 | VmVersion::Local => {
             crate::vm_latest::utils::fee::get_batch_base_fee(l1_batch_env)
         }
-=======
-        VmVersion::Vm1_4_2 => crate::vm_1_4_2::utils::fee::get_batch_base_fee(l1_batch_env),
->>>>>>> f7c5c142
     }
 }
 
@@ -208,13 +198,9 @@
             )
         }
         VmVersion::Vm1_4_1 => crate::vm_1_4_1::utils::overhead::derive_overhead(encoded_len),
-<<<<<<< HEAD
         VmVersion::Vm1_4_2 | VmVersion::Local => {
             crate::vm_latest::utils::overhead::derive_overhead(encoded_len)
         }
-=======
-        VmVersion::Vm1_4_2 => crate::vm_1_4_2::utils::overhead::derive_overhead(encoded_len),
->>>>>>> f7c5c142
     }
 }
 
@@ -237,13 +223,9 @@
             crate::vm_boojum_integration::constants::BOOTLOADER_TX_ENCODING_SPACE
         }
         VmVersion::Vm1_4_1 => crate::vm_1_4_1::constants::BOOTLOADER_TX_ENCODING_SPACE,
-<<<<<<< HEAD
         VmVersion::Vm1_4_2 | VmVersion::Local => {
             crate::vm_latest::constants::BOOTLOADER_TX_ENCODING_SPACE
         }
-=======
-        VmVersion::Vm1_4_2 => crate::vm_1_4_2::constants::BOOTLOADER_TX_ENCODING_SPACE,
->>>>>>> f7c5c142
     }
 }
 
@@ -262,11 +244,7 @@
         }
         VmVersion::VmBoojumIntegration => crate::vm_boojum_integration::constants::MAX_TXS_IN_BLOCK,
         VmVersion::Vm1_4_1 => crate::vm_1_4_1::constants::MAX_TXS_IN_BATCH,
-<<<<<<< HEAD
         VmVersion::Vm1_4_2 | VmVersion::Local => crate::vm_latest::constants::MAX_TXS_IN_BATCH,
-=======
-        VmVersion::Vm1_4_2 => crate::vm_1_4_2::constants::MAX_TXS_IN_BATCH,
->>>>>>> f7c5c142
     }
 }
 
@@ -286,11 +264,9 @@
             crate::vm_boojum_integration::constants::BOOTLOADER_BATCH_TIP_OVERHEAD
         }
         VmVersion::Vm1_4_1 => crate::vm_1_4_1::constants::BOOTLOADER_BATCH_TIP_OVERHEAD,
-<<<<<<< HEAD
         VmVersion::Vm1_4_2 | VmVersion::Local => {
             crate::vm_latest::constants::BOOTLOADER_BATCH_TIP_OVERHEAD
-=======
-        VmVersion::Vm1_4_2 => crate::vm_1_4_2::constants::BOOTLOADER_BATCH_TIP_OVERHEAD,
+        }
     }
 }
 
@@ -311,6 +287,9 @@
         VmVersion::Vm1_4_2 => {
             crate::vm_1_4_2::constants::BOOTLOADER_BATCH_TIP_CIRCUIT_STATISTICS_OVERHEAD as usize
         }
+        VmVersion::Local => {
+            crate::vm_latest::constants::BOOTLOADER_BATCH_TIP_CIRCUIT_STATISTICS_OVERHEAD as usize
+        }
     }
 }
 
@@ -330,7 +309,9 @@
         }
         VmVersion::Vm1_4_2 => {
             crate::vm_1_4_2::constants::BOOTLOADER_BATCH_TIP_METRICS_SIZE_OVERHEAD as usize
->>>>>>> f7c5c142
+        }
+        VmVersion::Local => {
+            crate::vm_latest::constants::BOOTLOADER_BATCH_TIP_METRICS_SIZE_OVERHEAD as usize
         }
     }
 }
@@ -352,13 +333,9 @@
             crate::vm_boojum_integration::constants::MAX_GAS_PER_PUBDATA_BYTE
         }
         VmVersion::Vm1_4_1 => crate::vm_1_4_1::constants::MAX_GAS_PER_PUBDATA_BYTE,
-<<<<<<< HEAD
         VmVersion::Vm1_4_2 | VmVersion::Local => {
             crate::vm_latest::constants::MAX_GAS_PER_PUBDATA_BYTE
         }
-=======
-        VmVersion::Vm1_4_2 => crate::vm_1_4_2::constants::MAX_GAS_PER_PUBDATA_BYTE,
->>>>>>> f7c5c142
     }
 }
 
@@ -381,13 +358,9 @@
             crate::vm_boojum_integration::constants::USED_BOOTLOADER_MEMORY_BYTES
         }
         VmVersion::Vm1_4_1 => crate::vm_1_4_1::constants::USED_BOOTLOADER_MEMORY_BYTES,
-<<<<<<< HEAD
         VmVersion::Vm1_4_2 | VmVersion::Local => {
             crate::vm_latest::constants::USED_BOOTLOADER_MEMORY_BYTES
         }
-=======
-        VmVersion::Vm1_4_2 => crate::vm_1_4_2::constants::USED_BOOTLOADER_MEMORY_BYTES,
->>>>>>> f7c5c142
     }
 }
 
@@ -410,12 +383,9 @@
             crate::vm_boojum_integration::constants::USED_BOOTLOADER_MEMORY_WORDS
         }
         VmVersion::Vm1_4_1 => crate::vm_1_4_1::constants::USED_BOOTLOADER_MEMORY_WORDS,
-<<<<<<< HEAD
         VmVersion::Vm1_4_2 | VmVersion::Local => {
             crate::vm_latest::constants::USED_BOOTLOADER_MEMORY_WORDS
         }
-=======
-        VmVersion::Vm1_4_2 => crate::vm_1_4_2::constants::USED_BOOTLOADER_MEMORY_WORDS,
     }
 }
 
@@ -437,6 +407,6 @@
         }
         VmVersion::Vm1_4_1 => crate::vm_1_4_1::constants::BLOCK_GAS_LIMIT as u64,
         VmVersion::Vm1_4_2 => crate::vm_1_4_2::constants::BLOCK_GAS_LIMIT as u64,
->>>>>>> f7c5c142
+        VmVersion::Local => crate::vm_latest::constants::BLOCK_GAS_LIMIT as u64,
     }
 }