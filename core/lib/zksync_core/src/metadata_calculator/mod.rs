--- conflicted
+++ resolved
@@ -15,14 +15,6 @@
 };
 use zksync_dal::ConnectionPool;
 use zksync_health_check::{HealthUpdater, ReactiveHealthCheck};
-<<<<<<< HEAD
-use zksync_l1_contract_interface::i_executor::{
-    commit::kzg::{KzgInfo, ZK_SYNC_BYTES_PER_BLOB},
-    structures::load_kzg_settings,
-};
-use zksync_merkle_tree::domain::TreeMetadata;
-=======
->>>>>>> cfa57019
 use zksync_object_store::ObjectStore;
 
 pub(crate) use self::helpers::{AsyncTreeReader, L1BatchWithLogs, MerkleTreeInfo};
@@ -184,103 +176,4 @@
             .loop_updating_tree(self.delayer, &pool, stop_receiver, self.health_updater)
             .await
     }
-<<<<<<< HEAD
-
-    /// This is used to improve L1 gas estimation for the commit operation. The estimations are computed
-    /// in the State Keeper, where storage writes aren't yet deduplicated, whereas L1 batch metadata
-    /// contains deduplicated storage writes.
-    async fn reestimate_l1_batch_commit_gas(
-        storage: &mut StorageProcessor<'_>,
-        header: &L1BatchHeader,
-        metadata: &L1BatchMetadata,
-    ) {
-        let estimate_latency = METRICS.start_stage(TreeUpdateStage::ReestimateGasCost);
-        let unsorted_factory_deps = storage
-            .blocks_dal()
-            .get_l1_batch_factory_deps(header.number)
-            .await
-            .unwrap();
-        let commit_gas_cost =
-            commit_gas_count_for_l1_batch(header, &unsorted_factory_deps, metadata);
-        storage
-            .blocks_dal()
-            .update_predicted_l1_batch_commit_gas(header.number, commit_gas_cost)
-            .await
-            .unwrap();
-        estimate_latency.observe();
-    }
-
-    fn build_l1_batch_metadata(
-        tree_metadata: TreeMetadata,
-        header: &L1BatchHeader,
-        events_queue_commitment: Option<H256>,
-        bootloader_initial_content_commitment: Option<H256>,
-    ) -> L1BatchMetadata {
-        // The commitment generation pre-boojum is the same for all the version, so in case the version is not present, we just supply the
-        // last pre-boojum version.
-        // TODO(PLA-731): make sure that protocol version is not an Option
-        let protocol_version = header
-            .protocol_version
-            .unwrap_or(ProtocolVersionId::last_potentially_undefined());
-
-        let merkle_root_hash = tree_metadata.root_hash;
-
-        let kzg_settings = load_kzg_settings();
-        let blob_commitments = header
-            .pubdata_input
-            .clone()
-            .unwrap()
-            .chunks(ZK_SYNC_BYTES_PER_BLOB)
-            .map(|blob| {
-                let kzg_info = KzgInfo::new(&kzg_settings, blob.to_vec());
-                kzg_info.to_blob_commitment().to_vec()
-            })
-            .collect::<Vec<Vec<u8>>>();
-
-        let commitment = L1BatchCommitment::new(
-            header.l2_to_l1_logs.clone(),
-            tree_metadata.rollup_last_leaf_index,
-            merkle_root_hash,
-            tree_metadata.initial_writes,
-            tree_metadata.repeated_writes,
-            header.base_system_contracts_hashes.bootloader,
-            header.base_system_contracts_hashes.default_aa,
-            header.system_logs.clone(),
-            tree_metadata.state_diffs,
-            bootloader_initial_content_commitment.unwrap_or_default(),
-            events_queue_commitment.unwrap_or_default(),
-            protocol_version,
-            blob_commitments,
-        );
-        let commitment_hash = commitment.hash();
-        tracing::trace!("L1 batch commitment: {commitment:?}");
-
-        let l2_l1_messages_compressed = if protocol_version.is_pre_boojum() {
-            commitment.l2_l1_logs_compressed().to_vec()
-        } else {
-            commitment.system_logs_compressed().to_vec()
-        };
-        let metadata = L1BatchMetadata {
-            root_hash: merkle_root_hash,
-            rollup_last_leaf_index: tree_metadata.rollup_last_leaf_index,
-            merkle_root_hash,
-            initial_writes_compressed: commitment.initial_writes_compressed().to_vec(),
-            repeated_writes_compressed: commitment.repeated_writes_compressed().to_vec(),
-            commitment: commitment_hash.commitment,
-            l2_l1_messages_compressed,
-            l2_l1_merkle_root: commitment.l2_l1_logs_merkle_root(),
-            block_meta_params: commitment.meta_parameters(),
-            aux_data_hash: commitment_hash.aux_output,
-            meta_parameters_hash: commitment_hash.meta_parameters,
-            pass_through_data_hash: commitment_hash.pass_through_data,
-            state_diffs_compressed: commitment.state_diffs_compressed().to_vec(),
-            events_queue_commitment,
-            bootloader_initial_content_commitment,
-        };
-
-        tracing::trace!("L1 batch metadata: {metadata:?}");
-        metadata
-    }
-=======
->>>>>>> cfa57019
 }