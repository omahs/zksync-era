# Usage

> Note: For now, its necessary to use the 'zk f' tool to set up the environment. The main command will later be changed
> to `pli`.

```bash
Usage: zk f cargo run --release -- <COMMAND>

Commands:
  file-info
  status
  help       Print this message or the help of the given subcommand(s)

Options:
  -h, --help     Print help
  -V, --version  Print version
<<<<<<< HEAD
```

## Status

### Status batch

Displays the proof status for a given batch or a set of batches.

Example:

```bash
$ zk f run --release -- status batch -n 1

== Batch 1 Status ==
> In Progress ⌛️

== Proving Stages ==
-- Aggregation Round 0 --
Basic Witness Generator: Done ✅
> Prover Jobs: In progress ⌛️

-- Aggregation Round 1 --
Leaf Witness Generator: In progress ⌛️
> Prover Jobs: Waiting for proofs ⏱️

-- Aggregation Round 2 --
Node Witness Generator: In progress ⌛️
> Prover Jobs: Waiting for proofs ⏱️

-- Aggregation Round 3 --
Recursion Tip: In progress ⌛️
> Prover Jobs: Waiting for proofs ⏱️

-- Aggregation Round 4 --
Scheduler: In progress ⌛️
> Prover Jobs: Waiting for proofs ⏱️

-- Compressor --
> Compressor job not found 🚫
```

=======
```

## Status

### Status batch

Displays the proof status for a given batch or a set of batches.

Example:

```bash
$ zk f run --release -- status batch -n 1

== Batch 1 Status ==
> In Progress ⌛️

== Proving Stages ==
-- Aggregation Round 0 --
Basic Witness Generator: Done ✅
> Prover Jobs: In progress ⌛️

-- Aggregation Round 1 --
Leaf Witness Generator: In progress ⌛️
> Prover Jobs: Waiting for proofs ⏱️

-- Aggregation Round 2 --
Node Witness Generator: In progress ⌛️
> Prover Jobs: Waiting for proofs ⏱️

-- Aggregation Round 3 --
Recursion Tip: In progress ⌛️
> Prover Jobs: Waiting for proofs ⏱️

-- Aggregation Round 4 --
Scheduler: In progress ⌛️
> Prover Jobs: Waiting for proofs ⏱️

-- Compressor --
> Compressor job not found 🚫
```

## Status

### Status l1

Retrieve information about the state of the batches sent to L1 and compare the contract hashes in L1 with those stored
in the prover database.

Example:

```bash
$ zk f run --release -- status l1

====== L1 Status ======
State keeper: First batch: 0, recent batch: 10
L1 state: block verified: 7, block committed: 9
Eth sender is 1 behind. Last block committed: 9. Most recent sealed state keeper batch: 10.
 -----------------------
Verifier key hash matches: 0x063c9c1e9d39fc0b1633c78a49f1905s65ee0982ad96d97ef7fe3d4f1f1a72c7
 -----------------------
Verification node hash in DB differs from the one in contract.
Contract hash: 0x1186ec268d49f1905f8d9c1e9d39fc33e98c74f91d91a21b8f7ef78bd09a8db8
DB hash: 0x5a3ef282b21e12fe1f4438e5bb158fc5060b160559c5158c6389d62d9fe3d080
 -----------------------
Verification leaf hash in DB differs from the one in contract.
Contract hash: 0x101e08b00193e529145ee09823378ef51a3bc8966504064f1f6ba3f1ba863210
DB hash: 0x400a4b532c6f072c00d1806ef299300d4c104f4ac55bd8698ade78894fcadc0a
 -----------------------
Verification circuits hash in DB differs from the one in contract.
Contract hash: 0x18c1639094f58177409186e8c48d9f577c9410901d2f1d486b3e7d6cf553ae4c
DB hash: 0x0000000000000000000000000000000000000000000000000000000000000000
```

>>>>>>> 97452af6
## File-Info

Displays the information about a given file:

```bash
cargo run -- file-info --file-path /zksync-era/prover/artifacts/proofs_fri/l1_batch_proof_1.bin
```

Example outputs:

```bash
L1 proof
AUX info:
  L1 msg linear hash: [163, 243, 172, 16, 189, 59, 100, 227, 249, 46, 226, 220, 82, 135, 213, 208, 221, 228, 49, 46, 121, 136, 78, 163, 15, 155, 199, 82, 64, 24, 172, 198]
  Rollup_state_diff_for_compression: [157, 150, 29, 193, 105, 162, 176, 61, 83, 241, 72, 206, 68, 20, 143, 69, 119, 162, 138, 101, 80, 139, 193, 211, 188, 250, 156, 86, 254, 148, 117, 60]
  bootloader_heap_initial_content: [112, 2, 120, 255, 156, 227, 172, 92, 134, 48, 247, 243, 148, 241, 11, 122, 6, 189, 46, 164, 89, 78, 209, 118, 115, 239, 195, 15, 225, 143, 97, 204]
  events_queue_state: [202, 78, 244, 233, 150, 17, 247, 25, 183, 51, 245, 110, 135, 31, 115, 109, 84, 193, 17, 1, 153, 32, 39, 199, 102, 25, 63, 216, 220, 68, 212, 233]
Inputs: [Fr(0x00000000775db828700e0ebbe0384f8a017598a271dfb6c96ebb2baf22a7a572)]
```

```bash
 == Circuit ==
Type: basic. Id: 1 (Scheduler)
Geometry: CSGeometry { num_columns_under_copy_permutation: 130, num_witness_columns: 0, num_constant_columns: 4, max_allowed_constraint_degree: 8 }
Circuit size: trace length: Some(1048576) something??: Some(100663296)
Scheduler witness info
Previous block data:
Enumeration counter: 25
State root: [107, 233, 138, 154, 21, 134, 189, 220, 183, 250, 117, 243, 103, 124, 71, 221, 160, 136, 249, 25, 197, 109, 8, 75, 26, 12, 81, 109, 36, 56, 30, 17]
Block meta parameters
bootloader code hash: 452367551810219221093730953379759186922674186246309239546886848509599206765
aa code hash: 452349823575802367618424269668644286404749728714566974110193150711820505769
Previous block meta hash: [63, 236, 0, 236, 23, 236, 175, 242, 75, 187, 203, 193, 88, 80, 202, 53, 40, 206, 28, 40, 125, 58, 53, 254, 233, 122, 108, 101, 101, 88, 102, 193]
Previous block aux hash: [200, 12, 70, 33, 103, 13, 251, 174, 96, 165, 135, 138, 34, 75, 249, 81, 93, 86, 110, 52, 30, 172, 198, 51, 155, 82, 86, 137, 156, 215, 11, 119]
EIP 4844 - witnesses: None
EIP 4844 - proofs: 0
```<|MERGE_RESOLUTION|>--- conflicted
+++ resolved
@@ -14,49 +14,6 @@
 Options:
   -h, --help     Print help
   -V, --version  Print version
-<<<<<<< HEAD
-```
-
-## Status
-
-### Status batch
-
-Displays the proof status for a given batch or a set of batches.
-
-Example:
-
-```bash
-$ zk f run --release -- status batch -n 1
-
-== Batch 1 Status ==
-> In Progress ⌛️
-
-== Proving Stages ==
--- Aggregation Round 0 --
-Basic Witness Generator: Done ✅
-> Prover Jobs: In progress ⌛️
-
--- Aggregation Round 1 --
-Leaf Witness Generator: In progress ⌛️
-> Prover Jobs: Waiting for proofs ⏱️
-
--- Aggregation Round 2 --
-Node Witness Generator: In progress ⌛️
-> Prover Jobs: Waiting for proofs ⏱️
-
--- Aggregation Round 3 --
-Recursion Tip: In progress ⌛️
-> Prover Jobs: Waiting for proofs ⏱️
-
--- Aggregation Round 4 --
-Scheduler: In progress ⌛️
-> Prover Jobs: Waiting for proofs ⏱️
-
--- Compressor --
-> Compressor job not found 🚫
-```
-
-=======
 ```
 
 ## Status
@@ -130,7 +87,6 @@
 DB hash: 0x0000000000000000000000000000000000000000000000000000000000000000
 ```
 
->>>>>>> 97452af6
 ## File-Info
 
 Displays the information about a given file:
