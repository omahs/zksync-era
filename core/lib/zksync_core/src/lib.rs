--- conflicted
+++ resolved
@@ -849,7 +849,6 @@
         mempool
     };
 
-<<<<<<< HEAD
     // L2 Block sealing process is paralellized, so we have to provide enough pooled connections.
     let l2_block_sealer_pool = ConnectionPool::<Core>::builder(
         postgres_config.master_url()?,
@@ -858,12 +857,6 @@
     .build()
     .await
     .context("failed to build l2_block_sealer_pool")?;
-=======
-    let l2_block_sealer_pool = ConnectionPool::<Core>::singleton(postgres_config.master_url()?)
-        .build()
-        .await
-        .context("failed to build l2_block_sealer_pool")?;
->>>>>>> 31db44f3
     let (persistence, l2_block_sealer) = StateKeeperPersistence::new(
         l2_block_sealer_pool,
         contracts_config
