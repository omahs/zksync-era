use std::{
    env,
    num::{NonZeroU32, NonZeroU64, NonZeroUsize},
    time::Duration,
};

use anyhow::Context;
use serde::Deserialize;
use zksync_config::{
    configs::{
        api::{MaxResponseSize, MaxResponseSizeOverrides},
        consensus::{ConsensusConfig, ConsensusSecrets},
    },
    ObjectStoreConfig,
};
use zksync_core::{
    api_server::{
        tx_sender::TxSenderConfig,
        web3::{state::InternalApiConfig, Namespace},
    },
    temp_config_store::decode_yaml_repr,
};
#[cfg(test)]
use zksync_dal::{ConnectionPool, Core};
use zksync_protobuf_config::proto;
use zksync_snapshots_applier::SnapshotsApplierConfig;
<<<<<<< HEAD
use zksync_types::{
    api::BridgeAddresses, commitment::L1BatchCommitMode, fee_model::FeeParams, url::SensitiveUrl,
    Address, L1ChainId, L2ChainId, ETHEREUM_ADDRESS,
};
=======
use zksync_types::{api::BridgeAddresses, url::SensitiveUrl, ETHEREUM_ADDRESS};
>>>>>>> c22ce639
use zksync_web3_decl::{
    client::BoxedL2Client,
    error::ClientRpcContext,
    jsonrpsee::{core::ClientError, types::error::ErrorCode},
    namespaces::{EnNamespaceClient, ZksNamespaceClient},
};

pub(crate) mod observability;
#[cfg(test)]
mod tests;

const BYTES_IN_MEGABYTE: usize = 1_024 * 1_024;

/// This part of the external node config is fetched directly from the main node.
#[derive(Debug, Deserialize, Clone, PartialEq)]
pub(crate) struct RemoteENConfig {
    pub bridgehub_proxy_addr: Option<Address>,
    pub state_transition_proxy_addr: Option<Address>,
    pub transparent_proxy_admin_addr: Option<Address>,
    pub diamond_proxy_addr: Address,
    // While on L1 shared bridge and legacy bridge are different contracts with different addresses,
    // the `l2_erc20_bridge_addr` and `l2_shared_bridge_addr` are basically the same contract, but with
    // a different name, with names adapted only for consistency.
    pub l1_shared_bridge_proxy_addr: Option<Address>,
    pub l2_shared_bridge_addr: Option<Address>,
    pub l1_erc20_bridge_proxy_addr: Option<Address>,
    pub l2_erc20_bridge_addr: Option<Address>,
    pub l1_weth_bridge_addr: Option<Address>,
    pub l2_weth_bridge_addr: Option<Address>,
    pub l2_testnet_paymaster_addr: Option<Address>,
    pub base_token_addr: Address,
<<<<<<< HEAD
    pub max_pubdata_per_batch: u64,
    pub l1_batch_commit_data_generator_mode: L1BatchCommitMode,
=======
    pub l1_batch_commit_data_generator_mode: L1BatchCommitDataGeneratorMode,
>>>>>>> c22ce639
    pub dummy_verifier: bool,
}

impl RemoteENConfig {
    pub async fn fetch(client: &BoxedL2Client) -> anyhow::Result<Self> {
        let bridges = client
            .get_bridge_contracts()
            .rpc_context("get_bridge_contracts")
            .await?;
        let l2_testnet_paymaster_addr = client
            .get_testnet_paymaster()
            .rpc_context("get_testnet_paymaster")
            .await?;
        let genesis = client.genesis_config().rpc_context("genesis").await.ok();
        let ecosystem_contracts = client
            .get_ecosystem_contracts()
            .rpc_context("ecosystem_contracts")
            .await
            .ok();
        let diamond_proxy_addr = client
            .get_main_contract()
            .rpc_context("get_main_contract")
            .await?;
        let base_token_addr = match client.get_base_token_l1_address().await {
            Err(ClientError::Call(err))
                if [
                    ErrorCode::MethodNotFound.code(),
                    // This what `Web3Error::NotImplemented` gets
                    // `casted` into in the `api` server.
                    ErrorCode::InternalError.code(),
                ]
                .contains(&(err.code())) =>
            {
                // This is the fallback case for when the EN tries to interact
                // with a node that does not implement the `zks_baseTokenL1Address` endpoint.
                ETHEREUM_ADDRESS
            }
            response => response.context("Failed to fetch base token address")?,
        };

        // These two config variables should always have the same value.
        // TODO(EVM-578): double check and potentially forbid both of them being `None`.
        let l2_erc20_default_bridge = bridges
            .l2_erc20_default_bridge
            .or(bridges.l2_shared_default_bridge);
        let l2_erc20_shared_bridge = bridges
            .l2_shared_default_bridge
            .or(bridges.l2_erc20_default_bridge);

        if let (Some(legacy_addr), Some(shared_addr)) =
            (l2_erc20_default_bridge, l2_erc20_shared_bridge)
        {
            if legacy_addr != shared_addr {
                panic!("L2 erc20 bridge address and L2 shared bridge address are different.");
            }
        }

        Ok(Self {
            bridgehub_proxy_addr: ecosystem_contracts.as_ref().map(|a| a.bridgehub_proxy_addr),
            state_transition_proxy_addr: ecosystem_contracts
                .as_ref()
                .map(|a| a.state_transition_proxy_addr),
            transparent_proxy_admin_addr: ecosystem_contracts
                .as_ref()
                .map(|a| a.transparent_proxy_admin_addr),
            diamond_proxy_addr,
            l2_testnet_paymaster_addr,
            l1_erc20_bridge_proxy_addr: bridges.l1_erc20_default_bridge,
            l2_erc20_bridge_addr: l2_erc20_default_bridge,
            l1_shared_bridge_proxy_addr: bridges.l1_shared_default_bridge,
            l2_shared_bridge_addr: l2_erc20_shared_bridge,
            l1_weth_bridge_addr: bridges.l1_weth_bridge,
            l2_weth_bridge_addr: bridges.l2_weth_bridge,
            base_token_addr,
            l1_batch_commit_data_generator_mode: genesis
                .as_ref()
                .map(|a| a.l1_batch_commit_data_generator_mode)
                .unwrap_or_default(),
            dummy_verifier: genesis
                .as_ref()
                .map(|a| a.dummy_verifier)
                .unwrap_or_default(),
        })
    }

    #[cfg(test)]
    fn mock() -> Self {
        Self {
            bridgehub_proxy_addr: None,
            state_transition_proxy_addr: None,
            transparent_proxy_admin_addr: None,
            diamond_proxy_addr: Address::repeat_byte(1),
            l1_erc20_bridge_proxy_addr: Some(Address::repeat_byte(2)),
            l2_erc20_bridge_addr: Some(Address::repeat_byte(3)),
            l2_weth_bridge_addr: None,
            l2_testnet_paymaster_addr: None,
            base_token_addr: Address::repeat_byte(4),
            l1_shared_bridge_proxy_addr: Some(Address::repeat_byte(5)),
            l1_weth_bridge_addr: None,
            l2_shared_bridge_addr: Some(Address::repeat_byte(6)),
<<<<<<< HEAD
            max_pubdata_per_batch: 1 << 17,
            l1_batch_commit_data_generator_mode: L1BatchCommitMode::Rollup,
=======
            l1_batch_commit_data_generator_mode: L1BatchCommitDataGeneratorMode::Rollup,
>>>>>>> c22ce639
            dummy_verifier: true,
        }
    }
}

#[derive(Debug, Deserialize, Clone, PartialEq)]
pub(crate) enum BlockFetcher {
    ServerAPI,
    Consensus,
}

/// This part of the external node config is completely optional to provide.
/// It can tweak limits of the API, delay intervals of certain components, etc.
/// If any of the fields are not provided, the default values will be used.
#[derive(Debug, Clone, PartialEq, Deserialize)]
pub(crate) struct OptionalENConfig {
    // User-facing API limits
    /// Max possible limit of filters to be in the API state at once.
    #[serde(default = "OptionalENConfig::default_filters_limit")]
    pub filters_limit: usize,
    /// Max possible limit of subscriptions to be in the API state at once.
    #[serde(default = "OptionalENConfig::default_subscriptions_limit")]
    pub subscriptions_limit: usize,
    /// Max possible limit of entities to be requested via API at once.
    #[serde(default = "OptionalENConfig::default_req_entities_limit")]
    pub req_entities_limit: usize,
    /// Max possible size of an ABI encoded tx (in bytes).
    #[serde(default = "OptionalENConfig::default_max_tx_size")]
    pub max_tx_size: usize,
    /// Max number of cache misses during one VM execution. If the number of cache misses exceeds this value, the API server panics.
    /// This is a temporary solution to mitigate API request resulting in thousands of DB queries.
    pub vm_execution_cache_misses_limit: Option<usize>,
    /// Note: Deprecated option, no longer in use. Left to display a warning in case someone used them.
    pub transactions_per_sec_limit: Option<u32>,
    /// Limit for fee history block range.
    #[serde(default = "OptionalENConfig::default_fee_history_limit")]
    pub fee_history_limit: u64,
    /// Maximum number of requests in a single batch JSON RPC request. Default is 500.
    #[serde(default = "OptionalENConfig::default_max_batch_request_size")]
    pub max_batch_request_size: usize,
    /// Maximum response body size in MiBs. Default is 10 MiB.
    #[serde(default = "OptionalENConfig::default_max_response_body_size_mb")]
    pub max_response_body_size_mb: usize,
    /// Method-specific overrides in MiBs for the maximum response body size.
    #[serde(default = "MaxResponseSizeOverrides::empty")]
    max_response_body_size_overrides_mb: MaxResponseSizeOverrides,

    // Other API config settings
    /// Interval between polling DB for pubsub (in ms).
    #[serde(
        rename = "pubsub_polling_interval",
        default = "OptionalENConfig::default_polling_interval"
    )]
    polling_interval: u64,
    /// Tx nonce: how far ahead from the committed nonce can it be.
    #[serde(default = "OptionalENConfig::default_max_nonce_ahead")]
    pub max_nonce_ahead: u32,
    /// Max number of VM instances to be concurrently spawned by the API server.
    /// This option can be tweaked down if the API server is running out of memory.
    #[serde(default = "OptionalENConfig::default_vm_concurrency_limit")]
    pub vm_concurrency_limit: usize,
    /// Smart contract bytecode cache size for the API server. Default value is 128 MiB.
    #[serde(default = "OptionalENConfig::default_factory_deps_cache_size_mb")]
    factory_deps_cache_size_mb: usize,
    /// Initial writes cache size for the API server. Default value is 32 MiB.
    #[serde(default = "OptionalENConfig::default_initial_writes_cache_size_mb")]
    initial_writes_cache_size_mb: usize,
    /// Latest values cache size in MiBs. The default value is 128 MiB. If set to 0, the latest
    /// values cache will be disabled.
    #[serde(default = "OptionalENConfig::default_latest_values_cache_size_mb")]
    latest_values_cache_size_mb: usize,
    /// Enabled JSON RPC API namespaces.
    api_namespaces: Option<Vec<Namespace>>,
    /// Whether to support HTTP methods that install filters and query filter changes.
    /// WS methods are unaffected.
    ///
    /// When to set this value to `true`:
    /// Filters are local to the specific node they were created at. Meaning if
    /// there are multiple nodes behind a load balancer the client cannot reliably
    /// query the previously created filter as the request might get routed to a
    /// different node.
    #[serde(default)]
    pub filters_disabled: bool,
    /// Polling period for mempool cache update - how often the mempool cache is updated from the database.
    /// In milliseconds. Default is 50 milliseconds.
    #[serde(default = "OptionalENConfig::default_mempool_cache_update_interval")]
    pub mempool_cache_update_interval: u64,
    /// Maximum number of transactions to be stored in the mempool cache. Default is 10000.
    #[serde(default = "OptionalENConfig::default_mempool_cache_size")]
    pub mempool_cache_size: usize,
    /// Enables extended tracing of RPC calls. This may negatively impact performance for nodes under high load
    /// (hundreds or thousands RPS).
    #[serde(default = "OptionalENConfig::default_extended_api_tracing")]
    pub extended_rpc_tracing: bool,

    // Health checks
    /// Time limit in milliseconds to mark a health check as slow and log the corresponding warning.
    /// If not specified, the default value in the health check crate will be used.
    healthcheck_slow_time_limit_ms: Option<u64>,
    /// Time limit in milliseconds to abort a health check and return "not ready" status for the corresponding component.
    /// If not specified, the default value in the health check crate will be used.
    healthcheck_hard_time_limit_ms: Option<u64>,

    // Gas estimation config
    /// The factor by which to scale the gasLimit
    #[serde(default = "OptionalENConfig::default_estimate_gas_scale_factor")]
    pub estimate_gas_scale_factor: f64,
    /// The max possible number of gas that `eth_estimateGas` is allowed to overestimate.
    #[serde(default = "OptionalENConfig::default_estimate_gas_acceptable_overestimation")]
    pub estimate_gas_acceptable_overestimation: u32,
    /// The multiplier to use when suggesting gas price. Should be higher than one,
    /// otherwise if the L1 prices soar, the suggested gas price won't be sufficient to be included in block
    #[serde(default = "OptionalENConfig::default_gas_price_scale_factor")]
    pub gas_price_scale_factor: f64,

    // Merkle tree config
    #[serde(default = "OptionalENConfig::default_metadata_calculator_delay")]
    metadata_calculator_delay: u64,
    /// Maximum number of L1 batches to be processed by the Merkle tree at a time.
    #[serde(
        alias = "max_blocks_per_tree_batch",
        default = "OptionalENConfig::default_max_l1_batches_per_tree_iter"
    )]
    pub max_l1_batches_per_tree_iter: usize,
    /// Maximum number of files concurrently opened by Merkle tree RocksDB. Useful to fit into OS limits; can be used
    /// as a rudimentary way to control RAM usage of the tree.
    pub merkle_tree_max_open_files: Option<NonZeroU32>,
    /// Chunk size for multi-get operations. Can speed up loading data for the Merkle tree on some environments,
    /// but the effects vary wildly depending on the setup (e.g., the filesystem used).
    #[serde(default = "OptionalENConfig::default_merkle_tree_multi_get_chunk_size")]
    pub merkle_tree_multi_get_chunk_size: usize,
    /// Capacity of the block cache for the Merkle tree RocksDB. Reasonable values range from ~100 MiB to several GiB.
    /// The default value is 128 MiB.
    #[serde(default = "OptionalENConfig::default_merkle_tree_block_cache_size_mb")]
    merkle_tree_block_cache_size_mb: usize,
    /// If specified, RocksDB indices and Bloom filters will be managed by the block cache, rather than
    /// being loaded entirely into RAM on the RocksDB initialization. The block cache capacity should be increased
    /// correspondingly; otherwise, RocksDB performance can significantly degrade.
    #[serde(default)]
    pub merkle_tree_include_indices_and_filters_in_block_cache: bool,
    /// Byte capacity of memtables (recent, non-persisted changes to RocksDB). Setting this to a reasonably
    /// large value (order of 512 MiB) is helpful for large DBs that experience write stalls.
    #[serde(default = "OptionalENConfig::default_merkle_tree_memtable_capacity_mb")]
    merkle_tree_memtable_capacity_mb: usize,
    /// Timeout to wait for the Merkle tree database to run compaction on stalled writes.
    #[serde(default = "OptionalENConfig::default_merkle_tree_stalled_writes_timeout_sec")]
    merkle_tree_stalled_writes_timeout_sec: u64,

    // Postgres config (new parameters)
    /// Threshold in milliseconds for the DB connection lifetime to denote it as long-living and log its details.
    database_long_connection_threshold_ms: Option<u64>,
    /// Threshold in milliseconds to denote a DB query as "slow" and log its details.
    database_slow_query_threshold_ms: Option<u64>,

    // Other config settings
    /// Port on which the Prometheus exporter server is listening.
    pub prometheus_port: Option<u16>,
    /// Capacity of the queue for asynchronous miniblock sealing. Once this many miniblocks are queued,
    /// sealing will block until some of the miniblocks from the queue are processed.
    /// 0 means that sealing is synchronous; this is mostly useful for performance comparison, testing etc.
    #[serde(default = "OptionalENConfig::default_miniblock_seal_queue_capacity")]
    pub miniblock_seal_queue_capacity: usize,
    /// Configures whether to persist protective reads when persisting L1 batches in the state keeper.
    /// Protective reads are never required by full nodes so far, not until such a node runs a full Merkle tree
    /// (presumably, to participate in L1 batch proving).
    /// By default, set to `true` as a temporary safety measure.
    #[serde(default = "OptionalENConfig::default_protective_reads_persistence_enabled")]
    pub protective_reads_persistence_enabled: bool,
    /// Address of the L1 diamond proxy contract used by the consistency checker to match with the origin of logs emitted
    /// by commit transactions. If not set, it will not be verified.
    // This is intentionally not a part of `RemoteENConfig` because fetching this info from the main node would defeat
    // its purpose; the consistency checker assumes that the main node may provide false information.
    pub contracts_diamond_proxy_addr: Option<Address>,
    /// Number of requests per second allocated for the main node HTTP client. Default is 100 requests.
    #[serde(default = "OptionalENConfig::default_main_node_rate_limit_rps")]
    pub main_node_rate_limit_rps: NonZeroUsize,

    #[serde(default)]
    pub l1_batch_commit_data_generator_mode: L1BatchCommitMode,
    /// Enables application-level snapshot recovery. Required to start a node that was recovered from a snapshot,
    /// or to initialize a node from a snapshot. Has no effect if a node that was initialized from a Postgres dump
    /// or was synced from genesis.
    ///
    /// This is an experimental and incomplete feature; do not use unless you know what you're doing.
    #[serde(default)]
    pub snapshots_recovery_enabled: bool,
    /// Maximum concurrency factor for the concurrent parts of snapshot recovery for Postgres. It may be useful to
    /// reduce this factor to about 5 if snapshot recovery overloads I/O capacity of the node. Conversely,
    /// if I/O capacity of your infra is high, you may increase concurrency to speed up Postgres recovery.
    #[serde(default = "OptionalENConfig::default_snapshots_recovery_postgres_max_concurrency")]
    pub snapshots_recovery_postgres_max_concurrency: NonZeroUsize,

    /// Enables pruning of the historical node state (Postgres and Merkle tree). The node will retain
    /// recent state and will continuously remove (prune) old enough parts of the state in the background.
    #[serde(default)]
    pub pruning_enabled: bool,
    /// Number of L1 batches pruned at a time.
    #[serde(default = "OptionalENConfig::default_pruning_chunk_size")]
    pub pruning_chunk_size: u32,
    /// Delta between soft- and hard-removing data from Postgres. Should be reasonably large (order of 60 seconds).
    /// The default value is 60 seconds.
    #[serde(default = "OptionalENConfig::default_pruning_removal_delay_sec")]
    pruning_removal_delay_sec: NonZeroU64,
    /// If set, L1 batches will be pruned after the batch timestamp is this old (in seconds). Note that an L1 batch
    /// may be temporarily retained for other reasons; e.g., a batch cannot be pruned until it is executed on L1,
    /// which happens roughly 24 hours after its generation on the mainnet. Thus, in practice this value can specify
    /// the retention period greater than that implicitly imposed by other criteria (e.g., 7 or 30 days).
    /// If set to 0, L1 batches will not be retained based on their timestamp. The default value is 1 hour.
    #[serde(default = "OptionalENConfig::default_pruning_data_retention_sec")]
    pruning_data_retention_sec: u64,
}

impl OptionalENConfig {
    const fn default_filters_limit() -> usize {
        10_000
    }

    const fn default_subscriptions_limit() -> usize {
        10_000
    }

    const fn default_req_entities_limit() -> usize {
        1_024
    }

    const fn default_max_tx_size() -> usize {
        1_000_000
    }

    const fn default_polling_interval() -> u64 {
        200
    }

    const fn default_estimate_gas_scale_factor() -> f64 {
        1.2
    }

    const fn default_estimate_gas_acceptable_overestimation() -> u32 {
        1_000
    }

    const fn default_gas_price_scale_factor() -> f64 {
        1.2
    }

    const fn default_max_nonce_ahead() -> u32 {
        50
    }

    const fn default_metadata_calculator_delay() -> u64 {
        100
    }

    const fn default_max_l1_batches_per_tree_iter() -> usize {
        20
    }

    const fn default_vm_concurrency_limit() -> usize {
        // The default limit is large so that it does not create a bottleneck on its own.
        // VM execution can still be limited by Tokio runtime parallelism and/or the number
        // of DB connections in a pool.
        2_048
    }

    const fn default_factory_deps_cache_size_mb() -> usize {
        128
    }

    const fn default_initial_writes_cache_size_mb() -> usize {
        32
    }

    const fn default_latest_values_cache_size_mb() -> usize {
        128
    }

    const fn default_merkle_tree_multi_get_chunk_size() -> usize {
        500
    }

    const fn default_merkle_tree_block_cache_size_mb() -> usize {
        128
    }

    const fn default_merkle_tree_memtable_capacity_mb() -> usize {
        256
    }

    const fn default_merkle_tree_stalled_writes_timeout_sec() -> u64 {
        30
    }

    const fn default_fee_history_limit() -> u64 {
        1_024
    }

    const fn default_max_batch_request_size() -> usize {
        500 // The default limit is chosen to be reasonably permissive.
    }

    const fn default_max_response_body_size_mb() -> usize {
        10
    }

    const fn default_miniblock_seal_queue_capacity() -> usize {
        10
    }

    const fn default_protective_reads_persistence_enabled() -> bool {
        true
    }

    const fn default_mempool_cache_update_interval() -> u64 {
        50
    }

    const fn default_mempool_cache_size() -> usize {
        10_000
    }

    const fn default_extended_api_tracing() -> bool {
        true
    }

    fn default_main_node_rate_limit_rps() -> NonZeroUsize {
        NonZeroUsize::new(100).unwrap()
    }

    fn default_snapshots_recovery_postgres_max_concurrency() -> NonZeroUsize {
        SnapshotsApplierConfig::default().max_concurrency
    }

    const fn default_pruning_chunk_size() -> u32 {
        10
    }

    fn default_pruning_removal_delay_sec() -> NonZeroU64 {
        NonZeroU64::new(60).unwrap()
    }

    fn default_pruning_data_retention_sec() -> u64 {
        3_600 // 1 hour
    }

    pub fn from_env() -> anyhow::Result<Self> {
        envy::prefixed("EN_")
            .from_env()
            .context("could not load external node config")
    }

    pub fn polling_interval(&self) -> Duration {
        Duration::from_millis(self.polling_interval)
    }

    pub fn metadata_calculator_delay(&self) -> Duration {
        Duration::from_millis(self.metadata_calculator_delay)
    }

    /// Returns the size of factory dependencies cache in bytes.
    pub fn factory_deps_cache_size(&self) -> usize {
        self.factory_deps_cache_size_mb * BYTES_IN_MEGABYTE
    }

    /// Returns the size of initial writes cache in bytes.
    pub fn initial_writes_cache_size(&self) -> usize {
        self.initial_writes_cache_size_mb * BYTES_IN_MEGABYTE
    }

    /// Returns the size of latest values cache in bytes.
    pub fn latest_values_cache_size(&self) -> usize {
        self.latest_values_cache_size_mb * BYTES_IN_MEGABYTE
    }

    /// Returns the size of block cache for Merkle tree in bytes.
    pub fn merkle_tree_block_cache_size(&self) -> usize {
        self.merkle_tree_block_cache_size_mb * BYTES_IN_MEGABYTE
    }

    /// Returns the memtable capacity for Merkle tree in bytes.
    pub fn merkle_tree_memtable_capacity(&self) -> usize {
        self.merkle_tree_memtable_capacity_mb * BYTES_IN_MEGABYTE
    }

    /// Returns the timeout to wait for the Merkle tree database to run compaction on stalled writes.
    pub fn merkle_tree_stalled_writes_timeout(&self) -> Duration {
        Duration::from_secs(self.merkle_tree_stalled_writes_timeout_sec)
    }

    pub fn long_connection_threshold(&self) -> Option<Duration> {
        self.database_long_connection_threshold_ms
            .map(Duration::from_millis)
    }

    pub fn slow_query_threshold(&self) -> Option<Duration> {
        self.database_slow_query_threshold_ms
            .map(Duration::from_millis)
    }

    pub fn api_namespaces(&self) -> Vec<Namespace> {
        self.api_namespaces
            .clone()
            .unwrap_or_else(|| Namespace::DEFAULT.to_vec())
    }

    pub fn max_response_body_size(&self) -> MaxResponseSize {
        let scale = NonZeroUsize::new(BYTES_IN_MEGABYTE).unwrap();
        MaxResponseSize {
            global: self.max_response_body_size_mb * BYTES_IN_MEGABYTE,
            overrides: self.max_response_body_size_overrides_mb.scale(scale),
        }
    }

    pub fn healthcheck_slow_time_limit(&self) -> Option<Duration> {
        self.healthcheck_slow_time_limit_ms
            .map(Duration::from_millis)
    }

    pub fn healthcheck_hard_time_limit(&self) -> Option<Duration> {
        self.healthcheck_hard_time_limit_ms
            .map(Duration::from_millis)
    }

    pub fn mempool_cache_update_interval(&self) -> Duration {
        Duration::from_millis(self.mempool_cache_update_interval)
    }

    pub fn pruning_removal_delay(&self) -> Duration {
        Duration::from_secs(self.pruning_removal_delay_sec.get())
    }

    pub fn pruning_data_retention(&self) -> Duration {
        Duration::from_secs(self.pruning_data_retention_sec)
    }

    #[cfg(test)]
    fn mock() -> Self {
        // Set all values to their defaults
        serde_json::from_str("{}").unwrap()
    }
}

/// This part of the external node config is required for its operation.
#[derive(Debug, Deserialize, Clone, PartialEq)]
pub(crate) struct RequiredENConfig {
    /// L1 chain ID (e.g., 9 for Ethereum mainnet). This ID will be checked against the `eth_client_url` RPC provider on initialization
    /// to ensure that there's no mismatch between the expected and actual L1 network.
    pub l1_chain_id: L1ChainId,
    /// L2 chain ID (e.g., 270 for zkSync Era mainnet). This ID will be checked against the `main_node_url` RPC provider on initialization
    /// to ensure that there's no mismatch between the expected and actual L2 network.
    pub l2_chain_id: L2ChainId,

    /// Port on which the HTTP RPC server is listening.
    pub http_port: u16,
    /// Port on which the WebSocket RPC server is listening.
    pub ws_port: u16,
    /// Port on which the healthcheck REST server is listening.
    pub healthcheck_port: u16,
    /// Address of the Ethereum node API.
    pub eth_client_url: SensitiveUrl,
    /// Main node URL - used by external node to proxy transactions to, query state from, etc.
    pub main_node_url: SensitiveUrl,
    /// Path to the database data directory that serves state cache.
    pub state_cache_path: String,
    /// Fast SSD path. Used as a RocksDB dir for the Merkle tree (*new* implementation).
    pub merkle_tree_path: String,
}

impl RequiredENConfig {
    pub fn from_env() -> anyhow::Result<Self> {
        envy::prefixed("EN_")
            .from_env()
            .context("could not load external node config")
    }

    #[cfg(test)]
    fn mock(temp_dir: &tempfile::TempDir) -> Self {
        Self {
            l1_chain_id: L1ChainId(9),
            l2_chain_id: L2ChainId::default(),
            http_port: 0,
            ws_port: 0,
            healthcheck_port: 0,
            // L1 and L2 clients must be instantiated before accessing mocks, so these values don't matter
            eth_client_url: "http://localhost".parse().unwrap(),
            main_node_url: "http://localhost".parse().unwrap(),
            state_cache_path: temp_dir
                .path()
                .join("state_keeper_cache")
                .to_str()
                .unwrap()
                .to_owned(),
            merkle_tree_path: temp_dir.path().join("tree").to_str().unwrap().to_owned(),
        }
    }
}

/// Configuration for Postgres database.
/// While also mandatory, it historically used different naming scheme for corresponding
/// environment variables.
/// Thus it is kept separately for backward compatibility and ease of deserialization.
#[derive(Debug, Clone, Deserialize, PartialEq)]
pub(crate) struct PostgresConfig {
    database_url: SensitiveUrl,
    pub max_connections: u32,
}

impl PostgresConfig {
    pub fn from_env() -> anyhow::Result<Self> {
        Ok(Self {
            database_url: env::var("DATABASE_URL")
                .context("DATABASE_URL env variable is not set")?
                .parse()
                .context("DATABASE_URL env variable is not a valid Postgres URL")?,
            max_connections: env::var("DATABASE_POOL_SIZE")
                .context("DATABASE_POOL_SIZE env variable is not set")?
                .parse()
                .context("Unable to parse DATABASE_POOL_SIZE env variable")?,
        })
    }

    pub fn database_url(&self) -> SensitiveUrl {
        self.database_url.clone()
    }

    #[cfg(test)]
    fn mock(test_pool: &ConnectionPool<Core>) -> Self {
        Self {
            database_url: test_pool.database_url().clone(),
            max_connections: test_pool.max_size(),
        }
    }
}

/// Experimental part of the external node config. All parameters in this group can change or disappear without notice.
/// Eventually, parameters from this group generally end up in the optional group.
#[derive(Debug, Clone, Deserialize)]
pub(crate) struct ExperimentalENConfig {
    // State keeper cache config
    /// Block cache capacity of the state keeper RocksDB cache. The default value is 128 MB.
    #[serde(default = "ExperimentalENConfig::default_state_keeper_db_block_cache_capacity_mb")]
    state_keeper_db_block_cache_capacity_mb: usize,
    /// Maximum number of files concurrently opened by state keeper cache RocksDB. Useful to fit into OS limits; can be used
    /// as a rudimentary way to control RAM usage of the cache.
    pub state_keeper_db_max_open_files: Option<NonZeroU32>,
}

impl ExperimentalENConfig {
    const fn default_state_keeper_db_block_cache_capacity_mb() -> usize {
        128
    }

    #[cfg(test)]
    fn mock() -> Self {
        Self {
            state_keeper_db_block_cache_capacity_mb:
                Self::default_state_keeper_db_block_cache_capacity_mb(),
            state_keeper_db_max_open_files: None,
        }
    }

    /// Returns the size of block cache for the state keeper RocksDB cache in bytes.
    pub fn state_keeper_db_block_cache_capacity(&self) -> usize {
        self.state_keeper_db_block_cache_capacity_mb * BYTES_IN_MEGABYTE
    }
}

pub(crate) fn read_consensus_secrets() -> anyhow::Result<Option<ConsensusSecrets>> {
    let Ok(path) = env::var("EN_CONSENSUS_SECRETS_PATH") else {
        return Ok(None);
    };
    let cfg = std::fs::read_to_string(&path).context(path)?;
    Ok(Some(
        decode_yaml_repr::<proto::consensus::Secrets>(&cfg).context("failed decoding YAML")?,
    ))
}

pub(crate) fn read_consensus_config() -> anyhow::Result<Option<ConsensusConfig>> {
    let Ok(path) = env::var("EN_CONSENSUS_CONFIG_PATH") else {
        return Ok(None);
    };
    let cfg = std::fs::read_to_string(&path).context(path)?;
    Ok(Some(
        decode_yaml_repr::<proto::consensus::Config>(&cfg).context("failed decoding YAML")?,
    ))
}

/// Configuration for snapshot recovery. Loaded optionally, only if snapshot recovery is enabled.
#[derive(Debug)]
pub(crate) struct SnapshotsRecoveryConfig {
    pub snapshots_object_store: ObjectStoreConfig,
}

impl SnapshotsRecoveryConfig {
    pub fn new() -> anyhow::Result<Self> {
        let snapshots_object_store = envy::prefixed("EN_SNAPSHOTS_OBJECT_STORE_")
            .from_env::<ObjectStoreConfig>()
            .context("failed loading snapshot object store config from env variables")?;
        Ok(Self {
            snapshots_object_store,
        })
    }
}

#[derive(Debug, Clone, PartialEq, Deserialize)]
pub struct ApiComponentConfig {
    /// Address of the tree API used by this EN in case it does not have a
    /// local tree component running and in this case needs to send requests
    /// to some external tree API.
    pub tree_api_remote_url: Option<String>,
}

#[derive(Debug, Clone, PartialEq, Deserialize)]
pub struct TreeComponentConfig {
    pub api_port: Option<u16>,
}

/// External Node Config contains all the configuration required for the EN operation.
/// It is split into three parts: required, optional and remote for easier navigation.
#[derive(Debug, Clone)]
pub(crate) struct ExternalNodeConfig {
    pub required: RequiredENConfig,
    pub postgres: PostgresConfig,
    pub optional: OptionalENConfig,
    pub remote: RemoteENConfig,
    pub experimental: ExperimentalENConfig,
    pub consensus: Option<ConsensusConfig>,
    pub api_component: ApiComponentConfig,
    pub tree_component: TreeComponentConfig,
}

impl ExternalNodeConfig {
    /// Loads config from the environment variables and fetches contracts addresses from the main node.
    pub async fn new(
        required: RequiredENConfig,
        optional: OptionalENConfig,
        main_node_client: &BoxedL2Client,
    ) -> anyhow::Result<Self> {
        let experimental = envy::prefixed("EN_EXPERIMENTAL_")
            .from_env::<ExperimentalENConfig>()
            .context("could not load external node config (experimental params)")?;

        let api_component_config = envy::prefixed("EN_API_")
            .from_env::<ApiComponentConfig>()
            .context("could not load external node config (API component params)")?;
        let tree_component_config = envy::prefixed("EN_TREE_")
            .from_env::<TreeComponentConfig>()
            .context("could not load external node config (tree component params)")?;

        let remote = RemoteENConfig::fetch(main_node_client)
            .await
            .context("Unable to fetch required config values from the main node")?;

        let postgres = PostgresConfig::from_env()?;
        Ok(Self {
            remote,
            postgres,
            required,
            optional,
            experimental,
            consensus: read_consensus_config().context("read_consensus_config()")?,
            tree_component: tree_component_config,
            api_component: api_component_config,
        })
    }

    #[cfg(test)]
    pub(crate) fn mock(temp_dir: &tempfile::TempDir, test_pool: &ConnectionPool<Core>) -> Self {
        Self {
            required: RequiredENConfig::mock(temp_dir),
            postgres: PostgresConfig::mock(test_pool),
            optional: OptionalENConfig::mock(),
            remote: RemoteENConfig::mock(),
            experimental: ExperimentalENConfig::mock(),
            consensus: None,
            api_component: ApiComponentConfig {
                tree_api_remote_url: None,
            },
            tree_component: TreeComponentConfig { api_port: None },
        }
    }
}

impl From<ExternalNodeConfig> for InternalApiConfig {
    fn from(config: ExternalNodeConfig) -> Self {
        Self {
            l1_chain_id: config.required.l1_chain_id,
            l2_chain_id: config.required.l2_chain_id,
            max_tx_size: config.optional.max_tx_size,
            estimate_gas_scale_factor: config.optional.estimate_gas_scale_factor,
            estimate_gas_acceptable_overestimation: config
                .optional
                .estimate_gas_acceptable_overestimation,
            bridge_addresses: BridgeAddresses {
                l1_erc20_default_bridge: config.remote.l1_erc20_bridge_proxy_addr,
                l2_erc20_default_bridge: config.remote.l2_erc20_bridge_addr,
                l1_shared_default_bridge: config.remote.l1_shared_bridge_proxy_addr,
                l2_shared_default_bridge: config.remote.l2_shared_bridge_addr,
                l1_weth_bridge: config.remote.l1_weth_bridge_addr,
                l2_weth_bridge: config.remote.l2_weth_bridge_addr,
            },
            bridgehub_proxy_addr: config.remote.bridgehub_proxy_addr,
            state_transition_proxy_addr: config.remote.state_transition_proxy_addr,
            transparent_proxy_admin_addr: config.remote.transparent_proxy_admin_addr,
            diamond_proxy_addr: config.remote.diamond_proxy_addr,
            l2_testnet_paymaster_addr: config.remote.l2_testnet_paymaster_addr,
            req_entities_limit: config.optional.req_entities_limit,
            fee_history_limit: config.optional.fee_history_limit,
            base_token_address: Some(config.remote.base_token_addr),
            filters_disabled: config.optional.filters_disabled,
            dummy_verifier: config.remote.dummy_verifier,
            l1_batch_commit_data_generator_mode: config.remote.l1_batch_commit_data_generator_mode,
        }
    }
}

impl From<ExternalNodeConfig> for TxSenderConfig {
    fn from(config: ExternalNodeConfig) -> Self {
        Self {
            // Fee account address does not matter for the EN operation, since
            // actual fee distribution is handled my the main node.
            fee_account_addr: "0xfee0000000000000000000000000000000000000"
                .parse()
                .unwrap(),
            gas_price_scale_factor: config.optional.gas_price_scale_factor,
            max_nonce_ahead: config.optional.max_nonce_ahead,
            vm_execution_cache_misses_limit: config.optional.vm_execution_cache_misses_limit,
            // We set these values to the maximum since we don't know the actual values
            // and they will be enforced by the main node anyway.
            max_allowed_l2_tx_gas_limit: u64::MAX,
            validation_computational_gas_limit: u32::MAX,
            chain_id: config.required.l2_chain_id,
            // Does not matter for EN.
            whitelisted_tokens_for_aa: Default::default(),
        }
    }
}<|MERGE_RESOLUTION|>--- conflicted
+++ resolved
@@ -24,14 +24,10 @@
 use zksync_dal::{ConnectionPool, Core};
 use zksync_protobuf_config::proto;
 use zksync_snapshots_applier::SnapshotsApplierConfig;
-<<<<<<< HEAD
 use zksync_types::{
-    api::BridgeAddresses, commitment::L1BatchCommitMode, fee_model::FeeParams, url::SensitiveUrl,
-    Address, L1ChainId, L2ChainId, ETHEREUM_ADDRESS,
+    api::BridgeAddresses, commitment::L1BatchCommitMode, url::SensitiveUrl, Address, L1ChainId,
+    L2ChainId, ETHEREUM_ADDRESS,
 };
-=======
-use zksync_types::{api::BridgeAddresses, url::SensitiveUrl, ETHEREUM_ADDRESS};
->>>>>>> c22ce639
 use zksync_web3_decl::{
     client::BoxedL2Client,
     error::ClientRpcContext,
@@ -63,12 +59,7 @@
     pub l2_weth_bridge_addr: Option<Address>,
     pub l2_testnet_paymaster_addr: Option<Address>,
     pub base_token_addr: Address,
-<<<<<<< HEAD
-    pub max_pubdata_per_batch: u64,
     pub l1_batch_commit_data_generator_mode: L1BatchCommitMode,
-=======
-    pub l1_batch_commit_data_generator_mode: L1BatchCommitDataGeneratorMode,
->>>>>>> c22ce639
     pub dummy_verifier: bool,
 }
 
@@ -169,12 +160,7 @@
             l1_shared_bridge_proxy_addr: Some(Address::repeat_byte(5)),
             l1_weth_bridge_addr: None,
             l2_shared_bridge_addr: Some(Address::repeat_byte(6)),
-<<<<<<< HEAD
-            max_pubdata_per_batch: 1 << 17,
             l1_batch_commit_data_generator_mode: L1BatchCommitMode::Rollup,
-=======
-            l1_batch_commit_data_generator_mode: L1BatchCommitDataGeneratorMode::Rollup,
->>>>>>> c22ce639
             dummy_verifier: true,
         }
     }
