use std::{convert::TryInto, sync::Arc};

use tokio::sync::watch;
use zksync_config::configs::eth_sender::SenderConfig;
use zksync_contracts::BaseSystemContractsHashes;
use zksync_dal::{ConnectionPool, StorageProcessor};
use zksync_eth_client::{BoundEthInterface, CallFunctionArgs};
use zksync_l1_contract_interface::{
    multicall3::{Multicall3Call, Multicall3Result},
    Detokenize, Tokenizable, Tokenize,
};
use zksync_types::{
    aggregated_operations::AggregatedActionType,
    commitment::SerializeCommitment,
    eth_sender::EthTx,
    ethabi::Token,
    l2_to_l1_log::UserL2ToL1Log,
    protocol_version::{L1VerifierConfig, VerifierParams},
    web3::{contract::Error as Web3ContractError, types::BlockNumber},
    Address, L2ChainId, ProtocolVersionId, H256, U256,
};

use super::aggregated_operations::AggregatedOperation;
use crate::{
    eth_sender::{
        metrics::{PubdataKind, METRICS},
        zksync_functions::ZkSyncFunctions,
        Aggregator, ETHSenderError,
    },
    gas_tracker::agg_l1_batch_base_cost,
    metrics::BlockL1Stage,
};

/// Data queried from L1 using multicall contract.
#[derive(Debug)]
pub struct MulticallData {
    pub base_system_contracts_hashes: BaseSystemContractsHashes,
    pub verifier_params: VerifierParams,
    pub verifier_address: Address,
    pub protocol_version_id: ProtocolVersionId,
}

/// The component is responsible for aggregating l1 batches into eth_txs:
/// Such as CommitBlocks, PublishProofBlocksOnchain and ExecuteBlock
/// These eth_txs will be used as a queue for generating signed txs and send them later
#[derive(Debug)]
pub struct EthTxAggregator {
    aggregator: Aggregator,
    eth_client: Arc<dyn BoundEthInterface>,
    config: SenderConfig,
    timelock_contract_address: Address,
    l1_multicall3_address: Address,
    pub(super) state_transition_chain_contract: Address,
    functions: ZkSyncFunctions,
    base_nonce: u64,
    base_nonce_custom_commit_sender: Option<u64>,
    rollup_chain_id: L2ChainId,
    /// If set to `Some` node is operating in the 4844 mode with two operator
    /// addresses at play: the main one and the custom address for sending commit
    /// transactions. The `Some` then contains the address of this custom operator
    /// address.
    custom_commit_sender_addr: Option<Address>,
}

impl EthTxAggregator {
    #[allow(clippy::too_many_arguments)]
    pub async fn new(
        config: SenderConfig,
        aggregator: Aggregator,
        eth_client: Arc<dyn BoundEthInterface>,
        timelock_contract_address: Address,
        l1_multicall3_address: Address,
        state_transition_chain_contract: Address,
        rollup_chain_id: L2ChainId,
        custom_commit_sender_addr: Option<Address>,
    ) -> Self {
        let functions = ZkSyncFunctions::default();
        let base_nonce = eth_client
            .pending_nonce("eth_sender")
            .await
            .unwrap()
            .as_u64();

        let base_nonce_custom_commit_sender = match custom_commit_sender_addr {
            Some(addr) => Some(
                eth_client
                    .nonce_at_for_account(addr, BlockNumber::Pending, "eth_sender")
                    .await
                    .unwrap()
                    .as_u64(),
            ),
            None => None,
        };
        Self {
            config,
            aggregator,
            eth_client,
            timelock_contract_address,
            l1_multicall3_address,
            state_transition_chain_contract,
            functions,
            base_nonce,
            base_nonce_custom_commit_sender,
            rollup_chain_id,
            custom_commit_sender_addr,
        }
    }

    pub async fn run(
        mut self,
        pool: ConnectionPool,
        stop_receiver: watch::Receiver<bool>,
    ) -> anyhow::Result<()> {
        loop {
            let mut storage = pool.access_storage_tagged("eth_sender").await.unwrap();

            if *stop_receiver.borrow() {
                tracing::info!("Stop signal received, eth_tx_aggregator is shutting down");
                break;
            }

            if let Err(err) = self.loop_iteration(&mut storage).await {
                // Web3 API request failures can cause this,
                // and anything more important is already properly reported.
                tracing::warn!("eth_sender error {err:?}");
            }

            tokio::time::sleep(self.config.aggregate_tx_poll_period()).await;
        }
        Ok(())
    }

    pub(super) async fn get_multicall_data(&mut self) -> Result<MulticallData, ETHSenderError> {
        let calldata = self.generate_calldata_for_multicall();
        let args = CallFunctionArgs::new(&self.functions.aggregate3.name, calldata).for_contract(
            self.l1_multicall3_address,
            self.functions.multicall_contract.clone(),
        );
        let aggregate3_result = self.eth_client.call_contract_function(args).await?;
        self.parse_multicall_data(Token::from_tokens(aggregate3_result)?)
    }

    // Multicall's aggregate function accepts 1 argument - arrays of different contract calls.
    // The role of the method below is to tokenize input for multicall, which is actually a vector of tokens.
    // Each token describes a specific contract call.
    pub(super) fn generate_calldata_for_multicall(&self) -> Vec<Token> {
        const ALLOW_FAILURE: bool = false;

        // First zksync contract call
        let get_l2_bootloader_hash_input = self
            .functions
            .get_l2_bootloader_bytecode_hash
            .encode_input(&[])
            .unwrap();
        let get_bootloader_hash_call = Multicall3Call {
            target: self.state_transition_chain_contract,
            allow_failure: ALLOW_FAILURE,
            calldata: get_l2_bootloader_hash_input,
        };

        // Second zksync contract call
        let get_l2_default_aa_hash_input = self
            .functions
            .get_l2_default_account_bytecode_hash
            .encode_input(&[])
            .unwrap();
        let get_default_aa_hash_call = Multicall3Call {
            target: self.state_transition_chain_contract,
            allow_failure: ALLOW_FAILURE,
            calldata: get_l2_default_aa_hash_input,
        };

        // Third zksync contract call
        let get_verifier_params_input = self
            .functions
            .get_verifier_params
            .encode_input(&[])
            .unwrap();
        let get_verifier_params_call = Multicall3Call {
            target: self.state_transition_chain_contract,
            allow_failure: ALLOW_FAILURE,
            calldata: get_verifier_params_input,
        };

        // Fourth zksync contract call
        let get_verifier_input = self.functions.get_verifier.encode_input(&[]).unwrap();
        let get_verifier_call = Multicall3Call {
            target: self.state_transition_chain_contract,
            allow_failure: ALLOW_FAILURE,
            calldata: get_verifier_input,
        };

        // Fifth zksync contract call
        let get_protocol_version_input = self
            .functions
            .get_protocol_version
            .encode_input(&[])
            .unwrap();
        let get_protocol_version_call = Multicall3Call {
            target: self.state_transition_chain_contract,
            allow_failure: ALLOW_FAILURE,
            calldata: get_protocol_version_input,
        };

        // Convert structs into tokens and return vector with them
        vec![
            get_bootloader_hash_call.into_token(),
            get_default_aa_hash_call.into_token(),
            get_verifier_params_call.into_token(),
            get_verifier_call.into_token(),
            get_protocol_version_call.into_token(),
        ]
    }

    // The role of the method below is to de-tokenize multicall call's result, which is actually a token.
    // This token is an array of tuples like `(bool, bytes)`, that contain the status and result for each contract call.
    pub(super) fn parse_multicall_data(
        &self,
        token: Token,
    ) -> Result<MulticallData, ETHSenderError> {
        let parse_error = |tokens: &[Token]| {
            Err(ETHSenderError::ParseError(
                Web3ContractError::InvalidOutputType(format!(
                    "Failed to parse multicall token: {:?}",
                    tokens
                )),
            ))
        };

        if let Token::Array(call_results) = token {
            // 5 calls are aggregated in multicall
            if call_results.len() != 5 {
                return parse_error(&call_results);
            }
            let mut call_results_iterator = call_results.into_iter();

            let multicall3_bootloader =
                Multicall3Result::from_token(call_results_iterator.next().unwrap())?.return_data;

            if multicall3_bootloader.len() != 32 {
                return Err(ETHSenderError::ParseError(
                    Web3ContractError::InvalidOutputType(format!(
                        "multicall3 bootloader hash data is not of the len of 32: {:?}",
                        multicall3_bootloader
                    )),
                ));
            }
            let bootloader = H256::from_slice(&multicall3_bootloader);

            let multicall3_default_aa =
                Multicall3Result::from_token(call_results_iterator.next().unwrap())?.return_data;
            if multicall3_default_aa.len() != 32 {
                return Err(ETHSenderError::ParseError(
                    Web3ContractError::InvalidOutputType(format!(
                        "multicall3 default aa hash data is not of the len of 32: {:?}",
                        multicall3_default_aa
                    )),
                ));
            }
            let default_aa = H256::from_slice(&multicall3_default_aa);
            let base_system_contracts_hashes = BaseSystemContractsHashes {
                bootloader,
                default_aa,
            };

            let multicall3_verifier_params =
                Multicall3Result::from_token(call_results_iterator.next().unwrap())?.return_data;
            if multicall3_verifier_params.len() != 96 {
                return Err(ETHSenderError::ParseError(
                    Web3ContractError::InvalidOutputType(format!(
                        "multicall3 verifier params data is not of the len of 96: {:?}",
                        multicall3_default_aa
                    )),
                ));
            }
            let recursion_node_level_vk_hash = H256::from_slice(&multicall3_verifier_params[..32]);
            let recursion_leaf_level_vk_hash =
                H256::from_slice(&multicall3_verifier_params[32..64]);
            let recursion_circuits_set_vks_hash =
                H256::from_slice(&multicall3_verifier_params[64..]);
            let verifier_params = VerifierParams {
                recursion_node_level_vk_hash,
                recursion_leaf_level_vk_hash,
                recursion_circuits_set_vks_hash,
            };

            let multicall3_verifier_address =
                Multicall3Result::from_token(call_results_iterator.next().unwrap())?.return_data;
            if multicall3_verifier_address.len() != 32 {
                return Err(ETHSenderError::ParseError(
                    Web3ContractError::InvalidOutputType(format!(
                        "multicall3 verifier address data is not of the len of 32: {:?}",
                        multicall3_verifier_address
                    )),
                ));
            }
            let verifier_address = Address::from_slice(&multicall3_verifier_address[12..]);

            let multicall3_protocol_version =
                Multicall3Result::from_token(call_results_iterator.next().unwrap())?.return_data;
            if multicall3_protocol_version.len() != 32 {
                return Err(ETHSenderError::ParseError(
                    Web3ContractError::InvalidOutputType(format!(
                        "multicall3 protocol version data is not of the len of 32: {:?}",
                        multicall3_protocol_version
                    )),
                ));
            }
            let protocol_version_id = U256::from_big_endian(&multicall3_protocol_version)
                .try_into()
                .unwrap();

            return Ok(MulticallData {
                base_system_contracts_hashes,
                verifier_params,
                verifier_address,
                protocol_version_id,
            });
        }
        parse_error(&[token])
    }

    /// Loads current verifier config on L1
    async fn get_recursion_scheduler_level_vk_hash(
        &mut self,
        verifier_address: Address,
    ) -> Result<H256, ETHSenderError> {
        let get_vk_hash = &self.functions.verification_key_hash;
        let args = CallFunctionArgs::new(&get_vk_hash.name, ())
            .for_contract(verifier_address, self.functions.verifier_contract.clone());
        let vk_hash = self.eth_client.call_contract_function(args).await?;
        Ok(H256::from_tokens(vk_hash)?)
    }

    #[tracing::instrument(skip(self, storage))]
    async fn loop_iteration(
        &mut self,
        storage: &mut StorageProcessor<'_>,
    ) -> Result<(), ETHSenderError> {
        let MulticallData {
            base_system_contracts_hashes,
            verifier_params,
            verifier_address,
            protocol_version_id,
        } = self.get_multicall_data().await.map_err(|err| {
            tracing::error!("Failed to get multicall data {err:?}");
            err
        })?;
        let contracts_are_pre_shared_bridge = protocol_version_id.is_pre_shared_bridge();

        let recursion_scheduler_level_vk_hash = self
            .get_recursion_scheduler_level_vk_hash(verifier_address)
            .await
            .map_err(|err| {
                tracing::error!("Failed to get VK hash from the Verifier {err:?}");
                err
            })?;
        let l1_verifier_config = L1VerifierConfig {
            params: verifier_params,
            recursion_scheduler_level_vk_hash,
        };
        if let Some(agg_op) = self
            .aggregator
            .get_next_ready_operation(
                storage,
                base_system_contracts_hashes,
                protocol_version_id,
                l1_verifier_config,
            )
            .await
        {
            let tx = self
                .save_eth_tx(storage, &agg_op, contracts_are_pre_shared_bridge)
                .await?;
            Self::report_eth_tx_saving(storage, agg_op, &tx).await;
        }
        Ok(())
    }

    async fn report_eth_tx_saving(
        storage: &mut StorageProcessor<'_>,
        aggregated_op: AggregatedOperation,
        tx: &EthTx,
    ) {
        let l1_batch_number_range = aggregated_op.l1_batch_range();
        tracing::info!(
            "eth_tx with ID {} for op {} was saved for L1 batches {l1_batch_number_range:?}",
            tx.id,
            aggregated_op.get_action_caption()
        );

        if let AggregatedOperation::Commit(commit_op) = &aggregated_op {
            for batch in &commit_op.l1_batches {
                METRICS.pubdata_size[&PubdataKind::StateDiffs]
                    .observe(batch.metadata.state_diffs_compressed.len());
                METRICS.pubdata_size[&PubdataKind::UserL2ToL1Logs]
                    .observe(batch.header.l2_to_l1_logs.len() * UserL2ToL1Log::SERIALIZED_SIZE);
                METRICS.pubdata_size[&PubdataKind::LongL2ToL1Messages]
                    .observe(batch.header.l2_to_l1_messages.iter().map(Vec::len).sum());
                METRICS.pubdata_size[&PubdataKind::RawPublishedBytecodes]
                    .observe(batch.raw_published_factory_deps.iter().map(Vec::len).sum());
            }
        }

        let range_size = l1_batch_number_range.end().0 - l1_batch_number_range.start().0 + 1;
        METRICS.block_range_size[&aggregated_op.get_action_type().into()]
            .observe(range_size.into());
        METRICS
            .track_eth_tx_metrics(storage, BlockL1Stage::Saved, tx)
            .await;
    }

    fn encode_aggregated_op(
        &self,
        op: &AggregatedOperation,
        contracts_are_pre_shared_bridge: bool,
    ) -> Vec<u8> {
        let operation_is_pre_shared_bridge = op.protocol_version().is_pre_shared_bridge();
        assert_eq!(
            contracts_are_pre_shared_bridge,
            operation_is_pre_shared_bridge
        );

        let mut args = vec![Token::Uint(self.rollup_chain_id.as_u64().into())];

        match op.clone() {
            AggregatedOperation::Commit(op) => {
                if contracts_are_pre_shared_bridge {
                    self.functions
                        .pre_shared_bridge_commit
                        .encode_input(&op.into_tokens())
                        .expect("Failed to encode commit transaction data")
                } else {
                    args.extend(op.into_tokens());
                    self.functions
                        .post_shared_bridge_commit
                        .as_ref()
                        .expect("Missing ABI for commitBatchesSharedBridge")
                        .encode_input(&args)
                        .expect("Failed to encode commit transaction data")
                }
            }
            AggregatedOperation::PublishProofOnchain(op) => {
                if contracts_are_pre_shared_bridge {
                    self.functions
                        .pre_shared_bridge_prove
                        .encode_input(&op.into_tokens())
                        .expect("Failed to encode prove transaction data")
                } else {
                    args.extend(op.into_tokens());
                    self.functions
                        .post_shared_bridge_prove
                        .as_ref()
                        .expect("Missing ABI for proveBatchesSharedBridge")
                        .encode_input(&args)
                        .expect("Failed to encode prove transaction data")
                }
            }
            AggregatedOperation::Execute(op) => {
                if contracts_are_pre_shared_bridge {
                    self.functions
                        .pre_shared_bridge_execute
                        .encode_input(&op.into_tokens())
                        .expect("Failed to encode execute transaction data")
                } else {
                    args.extend(op.into_tokens());
                    self.functions
                        .post_shared_bridge_execute
                        .as_ref()
                        .expect("Missing ABI for executeBatchesSharedBridge")
                        .encode_input(&args)
                        .expect("Failed to encode execute transaction data")
                }
            }
        }
    }

    pub(super) async fn save_eth_tx(
        &self,
        storage: &mut StorageProcessor<'_>,
        aggregated_op: &AggregatedOperation,
        contracts_are_pre_shared_bridge: bool,
    ) -> Result<EthTx, ETHSenderError> {
        let mut transaction = storage.start_transaction().await.unwrap();
<<<<<<< HEAD
        let _nonce = self.get_next_nonce(&mut transaction, None).await?;
        let _calldata = self.encode_aggregated_op(aggregated_op, contracts_are_pre_shared_bridge);
        let _l1_batch_number_range = aggregated_op.l1_batch_range();
=======
>>>>>>> 0dc4319e
        let op_type = aggregated_op.get_action_type();
        // We may be using a custom sender for commit transactions, so use this
        // var whatever it actually is: a `None` for single-addr operator or `Some`
        // for multi-addr operator in 4844 mode.
        let sender_addr = match op_type {
            AggregatedActionType::Commit => self.custom_commit_sender_addr,
            _ => None,
        };
        let nonce = self.get_next_nonce(&mut transaction, sender_addr).await?;
        let calldata = self.encode_aggregated_op(aggregated_op, contracts_are_pre_shared_bridge);
        let l1_batch_number_range = aggregated_op.l1_batch_range();

        let predicted_gas_for_batches = transaction
            .blocks_dal()
            .get_l1_batches_predicted_gas(l1_batch_number_range.clone(), op_type)
            .await
            .unwrap();
        let eth_tx_predicted_gas = agg_l1_batch_base_cost(op_type) + predicted_gas_for_batches;

        let eth_tx = transaction
            .eth_sender_dal()
            .save_eth_tx(
                nonce,
                calldata,
                op_type,
                self.timelock_contract_address,
                eth_tx_predicted_gas,
                sender_addr,
            )
            .await
            .unwrap();

        transaction
            .blocks_dal()
            .set_eth_tx_id(l1_batch_number_range, eth_tx.id, op_type)
            .await
            .unwrap();
        transaction.commit().await.unwrap();
        Ok(eth_tx)
    }

    async fn get_next_nonce(
        &self,
        storage: &mut StorageProcessor<'_>,
        from_addr: Option<Address>,
    ) -> Result<u64, ETHSenderError> {
        let db_nonce = storage
            .eth_sender_dal()
            .get_next_nonce(from_addr)
            .await
            .unwrap()
            .unwrap_or(0);
        // Between server starts we can execute some txs using operator account or remove some txs from the database
        // At the start we have to consider this fact and get the max nonce.
        Ok(if from_addr.is_none() {
            db_nonce.max(self.base_nonce)
        } else {
            db_nonce.max(
                self.base_nonce_custom_commit_sender
                    .expect("custom base nonce is expected to be initialized; qed"),
            )
        })
    }
}<|MERGE_RESOLUTION|>--- conflicted
+++ resolved
@@ -482,12 +482,6 @@
         contracts_are_pre_shared_bridge: bool,
     ) -> Result<EthTx, ETHSenderError> {
         let mut transaction = storage.start_transaction().await.unwrap();
-<<<<<<< HEAD
-        let _nonce = self.get_next_nonce(&mut transaction, None).await?;
-        let _calldata = self.encode_aggregated_op(aggregated_op, contracts_are_pre_shared_bridge);
-        let _l1_batch_number_range = aggregated_op.l1_batch_range();
-=======
->>>>>>> 0dc4319e
         let op_type = aggregated_op.get_action_type();
         // We may be using a custom sender for commit transactions, so use this
         // var whatever it actually is: a `None` for single-addr operator or `Some`
