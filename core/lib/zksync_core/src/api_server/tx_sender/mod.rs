--- conflicted
+++ resolved
@@ -73,12 +73,9 @@
     pub(crate) post_virtual_blocks_finish_upgrade_fix: BaseSystemContracts,
     /// Contracts to be used for post-boojum protocol versions.
     pub(crate) post_boojum: BaseSystemContracts,
-<<<<<<< HEAD
     // kl todo delete local vm verion
     /// Contracts to be used for local requests.
     pub(crate) local: BaseSystemContracts,
-=======
->>>>>>> 7c137b72
 }
 
 impl MultiVMBaseSystemContracts {
@@ -103,11 +100,8 @@
             | ProtocolVersionId::Version16
             | ProtocolVersionId::Version17 => self.post_virtual_blocks_finish_upgrade_fix,
             ProtocolVersionId::Version18 | ProtocolVersionId::Version19 => self.post_boojum,
-<<<<<<< HEAD
             // kl todo delete local vm verion
             ProtocolVersionId::Local => self.local,
-=======
->>>>>>> 7c137b72
         }
     }
 }
@@ -138,11 +132,8 @@
                 post_virtual_blocks_finish_upgrade_fix:
                     BaseSystemContracts::estimate_gas_post_virtual_blocks_finish_upgrade_fix(),
                 post_boojum: BaseSystemContracts::estimate_gas_post_boojum(),
-<<<<<<< HEAD
                 // kl todo delete local vm verion
                 local: BaseSystemContracts::estimate_gas(),
-=======
->>>>>>> 7c137b72
             },
             eth_call: MultiVMBaseSystemContracts {
                 pre_virtual_blocks: BaseSystemContracts::playground_pre_virtual_blocks(),
@@ -150,11 +141,8 @@
                 post_virtual_blocks_finish_upgrade_fix:
                     BaseSystemContracts::playground_post_virtual_blocks_finish_upgrade_fix(),
                 post_boojum: BaseSystemContracts::playground_post_boojum(),
-<<<<<<< HEAD
                 // kl todo delete local vm verion
                 local: BaseSystemContracts::playground(),
-=======
->>>>>>> 7c137b72
             },
         }
     }
