--- conflicted
+++ resolved
@@ -6,12 +6,9 @@
 use multivm::{
     circuit_sequencer_api_latest::sort_storage_access::sort_storage_access_queries,
     utils::get_max_gas_per_pubdata_byte,
-<<<<<<< HEAD
-    zk_evm_1_4_1::aux_structures::{LogQuery as MultiVmLogQuery, Timestamp as MultiVMTimestamp},
-    zkevm_test_harness_latest::witness::sort_storage_access::sort_storage_access_queries,
-=======
-    zk_evm_latest::aux_structures::{LogQuery as MultiVmLogQuery, Timestamp as MultiVMTimestamp},
->>>>>>> 76a68217
+    zk_evm_pre_latest::aux_structures::{
+        LogQuery as MultiVmLogQuery, Timestamp as MultiVMTimestamp,
+    },
 };
 use zksync_contracts::{BaseSystemContracts, SET_CHAIN_ID_EVENT};
 use zksync_dal::StorageProcessor;
