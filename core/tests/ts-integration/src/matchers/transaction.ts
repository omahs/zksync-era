--- conflicted
+++ resolved
@@ -1,11 +1,7 @@
 import { TestMessage } from './matcher-helpers';
 import { MatcherModifier } from '../modifiers';
-<<<<<<< HEAD
 import * as zksync from 'zksync-ethers';
-=======
-import * as zksync from 'zksync-web3';
 import { AugmentedTransactionResponse } from '../retry-provider';
->>>>>>> 10e3a3ec
 
 // This file contains implementation of matchers for zkSync/ethereum transaction.
 // For actual doc-comments, see `typings/jest.d.ts` file.
